/* Support for generating ACPI tables and passing them to Guests
 *
 * Copyright (C) 2008-2010  Kevin O'Connor <kevin@koconnor.net>
 * Copyright (C) 2006 Fabrice Bellard
 * Copyright (C) 2013 Red Hat Inc
 *
 * Author: Michael S. Tsirkin <mst@redhat.com>
 *
 * This program is free software; you can redistribute it and/or modify
 * it under the terms of the GNU General Public License as published by
 * the Free Software Foundation; either version 2 of the License, or
 * (at your option) any later version.

 * This program is distributed in the hope that it will be useful,
 * but WITHOUT ANY WARRANTY; without even the implied warranty of
 * MERCHANTABILITY or FITNESS FOR A PARTICULAR PURPOSE.  See the
 * GNU General Public License for more details.

 * You should have received a copy of the GNU General Public License along
 * with this program; if not, see <http://www.gnu.org/licenses/>.
 */

#include "qemu/osdep.h"
#include "qapi/error.h"
#include "qapi/qmp/qnum.h"
#include "acpi-build.h"
#include "acpi-common.h"
#include "qemu/bitmap.h"
#include "qemu/error-report.h"
#include "hw/pci/pci.h"
#include "hw/core/cpu.h"
#include "target/i386/cpu.h"
#include "hw/misc/pvpanic.h"
#include "hw/timer/hpet.h"
#include "hw/acpi/acpi-defs.h"
#include "hw/acpi/acpi.h"
#include "hw/acpi/cpu.h"
#include "hw/nvram/fw_cfg.h"
#include "hw/acpi/bios-linker-loader.h"
#include "hw/isa/isa.h"
#include "hw/block/fdc.h"
#include "hw/acpi/memory_hotplug.h"
#include "sysemu/tpm.h"
#include "hw/acpi/tpm.h"
#include "hw/acpi/vmgenid.h"
#include "hw/boards.h"
#include "sysemu/tpm_backend.h"
#include "hw/rtc/mc146818rtc_regs.h"
#include "migration/vmstate.h"
#include "hw/mem/memory-device.h"
#include "hw/mem/nvdimm.h"
#include "sysemu/numa.h"
#include "sysemu/reset.h"
#include "hw/hyperv/vmbus-bridge.h"

/* Supported chipsets: */
#include "hw/southbridge/piix.h"
#include "hw/acpi/pcihp.h"
#include "hw/i386/fw_cfg.h"
#include "hw/i386/ich9.h"
#include "hw/pci/pci_bus.h"
#include "hw/pci-host/q35.h"
#include "hw/i386/x86-iommu.h"

#include "hw/acpi/aml-build.h"
#include "hw/acpi/utils.h"
#include "hw/acpi/pci.h"

#include "qom/qom-qobject.h"
#include "hw/i386/amd_iommu.h"
#include "hw/i386/intel_iommu.h"

#include "hw/acpi/ipmi.h"
#include "hw/acpi/hmat.h"

/* These are used to size the ACPI tables for -M pc-i440fx-1.7 and
 * -M pc-i440fx-2.0.  Even if the actual amount of AML generated grows
 * a little bit, there should be plenty of free space since the DSDT
 * shrunk by ~1.5k between QEMU 2.0 and QEMU 2.1.
 */
#define ACPI_BUILD_LEGACY_CPU_AML_SIZE    97
#define ACPI_BUILD_ALIGN_SIZE             0x1000

#define ACPI_BUILD_TABLE_SIZE             0x20000

/* #define DEBUG_ACPI_BUILD */
#ifdef DEBUG_ACPI_BUILD
#define ACPI_BUILD_DPRINTF(fmt, ...)        \
    do {printf("ACPI_BUILD: " fmt, ## __VA_ARGS__); } while (0)
#else
#define ACPI_BUILD_DPRINTF(fmt, ...)
#endif

typedef struct AcpiPmInfo {
    bool s3_disabled;
    bool s4_disabled;
    bool pcihp_bridge_en;
    uint8_t s4_val;
    AcpiFadtData fadt;
    uint16_t cpu_hp_io_base;
    uint16_t pcihp_io_base;
    uint16_t pcihp_io_len;
} AcpiPmInfo;

typedef struct AcpiMiscInfo {
    bool is_piix4;
    bool has_hpet;
    TPMVersion tpm_version;
    const unsigned char *dsdt_code;
    unsigned dsdt_size;
    uint16_t pvpanic_port;
    uint16_t applesmc_io_base;
} AcpiMiscInfo;

typedef struct AcpiBuildPciBusHotplugState {
    GArray *device_table;
    GArray *notify_table;
    struct AcpiBuildPciBusHotplugState *parent;
    bool pcihp_bridge_en;
} AcpiBuildPciBusHotplugState;

typedef struct FwCfgTPMConfig {
    uint32_t tpmppi_address;
    uint8_t tpm_version;
    uint8_t tpmppi_version;
} QEMU_PACKED FwCfgTPMConfig;

static bool acpi_get_mcfg(AcpiMcfgInfo *mcfg);

const struct AcpiGenericAddress x86_nvdimm_acpi_dsmio = {
    .space_id = AML_AS_SYSTEM_IO,
    .address = NVDIMM_ACPI_IO_BASE,
    .bit_width = NVDIMM_ACPI_IO_LEN << 3
};

static void init_common_fadt_data(MachineState *ms, Object *o,
                                  AcpiFadtData *data)
{
    uint32_t io = object_property_get_uint(o, ACPI_PM_PROP_PM_IO_BASE, NULL);
    AmlAddressSpace as = AML_AS_SYSTEM_IO;
    AcpiFadtData fadt = {
        .rev = 3,
        .flags =
            (1 << ACPI_FADT_F_WBINVD) |
            (1 << ACPI_FADT_F_PROC_C1) |
            (1 << ACPI_FADT_F_SLP_BUTTON) |
            (1 << ACPI_FADT_F_RTC_S4) |
            (1 << ACPI_FADT_F_USE_PLATFORM_CLOCK) |
            /* APIC destination mode ("Flat Logical") has an upper limit of 8
             * CPUs for more than 8 CPUs, "Clustered Logical" mode has to be
             * used
             */
            ((ms->smp.max_cpus > 8) ?
                        (1 << ACPI_FADT_F_FORCE_APIC_CLUSTER_MODEL) : 0),
        .int_model = 1 /* Multiple APIC */,
        .rtc_century = RTC_CENTURY,
        .plvl2_lat = 0xfff /* C2 state not supported */,
        .plvl3_lat = 0xfff /* C3 state not supported */,
        .smi_cmd = ACPI_PORT_SMI_CMD,
        .sci_int = object_property_get_uint(o, ACPI_PM_PROP_SCI_INT, NULL),
        .acpi_enable_cmd =
            object_property_get_uint(o, ACPI_PM_PROP_ACPI_ENABLE_CMD, NULL),
        .acpi_disable_cmd =
            object_property_get_uint(o, ACPI_PM_PROP_ACPI_DISABLE_CMD, NULL),
        .pm1a_evt = { .space_id = as, .bit_width = 4 * 8, .address = io },
        .pm1a_cnt = { .space_id = as, .bit_width = 2 * 8,
                      .address = io + 0x04 },
        .pm_tmr = { .space_id = as, .bit_width = 4 * 8, .address = io + 0x08 },
        .gpe0_blk = { .space_id = as, .bit_width =
            object_property_get_uint(o, ACPI_PM_PROP_GPE0_BLK_LEN, NULL) * 8,
            .address = object_property_get_uint(o, ACPI_PM_PROP_GPE0_BLK, NULL)
        },
    };
    *data = fadt;
}

static Object *object_resolve_type_unambiguous(const char *typename)
{
    bool ambig;
    Object *o = object_resolve_path_type("", typename, &ambig);

    if (ambig || !o) {
        return NULL;
    }
    return o;
}

static void acpi_get_pm_info(MachineState *machine, AcpiPmInfo *pm)
{
    Object *piix = object_resolve_type_unambiguous(TYPE_PIIX4_PM);
    Object *lpc = object_resolve_type_unambiguous(TYPE_ICH9_LPC_DEVICE);
    Object *obj = piix ? piix : lpc;
    QObject *o;
    pm->cpu_hp_io_base = 0;
    pm->pcihp_io_base = 0;
    pm->pcihp_io_len = 0;

    assert(obj);
    init_common_fadt_data(machine, obj, &pm->fadt);
    if (piix) {
        /* w2k requires FADT(rev1) or it won't boot, keep PC compatible */
        pm->fadt.rev = 1;
        pm->cpu_hp_io_base = PIIX4_CPU_HOTPLUG_IO_BASE;
        pm->pcihp_io_base =
            object_property_get_uint(obj, ACPI_PCIHP_IO_BASE_PROP, NULL);
        pm->pcihp_io_len =
            object_property_get_uint(obj, ACPI_PCIHP_IO_LEN_PROP, NULL);
    }
    if (lpc) {
        struct AcpiGenericAddress r = { .space_id = AML_AS_SYSTEM_IO,
            .bit_width = 8, .address = ICH9_RST_CNT_IOPORT };
        pm->fadt.reset_reg = r;
        pm->fadt.reset_val = 0xf;
        pm->fadt.flags |= 1 << ACPI_FADT_F_RESET_REG_SUP;
        pm->cpu_hp_io_base = ICH9_CPU_HOTPLUG_IO_BASE;
    }

    /* The above need not be conditional on machine type because the reset port
     * happens to be the same on PIIX (pc) and ICH9 (q35). */
    QEMU_BUILD_BUG_ON(ICH9_RST_CNT_IOPORT != PIIX_RCR_IOPORT);

    /* Fill in optional s3/s4 related properties */
    o = object_property_get_qobject(obj, ACPI_PM_PROP_S3_DISABLED, NULL);
    if (o) {
        pm->s3_disabled = qnum_get_uint(qobject_to(QNum, o));
    } else {
        pm->s3_disabled = false;
    }
    qobject_unref(o);
    o = object_property_get_qobject(obj, ACPI_PM_PROP_S4_DISABLED, NULL);
    if (o) {
        pm->s4_disabled = qnum_get_uint(qobject_to(QNum, o));
    } else {
        pm->s4_disabled = false;
    }
    qobject_unref(o);
    o = object_property_get_qobject(obj, ACPI_PM_PROP_S4_VAL, NULL);
    if (o) {
        pm->s4_val = qnum_get_uint(qobject_to(QNum, o));
    } else {
        pm->s4_val = false;
    }
    qobject_unref(o);

    pm->pcihp_bridge_en =
        object_property_get_bool(obj, "acpi-pci-hotplug-with-bridge-support",
                                 NULL);
}

static void acpi_get_misc_info(AcpiMiscInfo *info)
{
    Object *piix = object_resolve_type_unambiguous(TYPE_PIIX4_PM);
    Object *lpc = object_resolve_type_unambiguous(TYPE_ICH9_LPC_DEVICE);
    assert(!!piix != !!lpc);

    if (piix) {
        info->is_piix4 = true;
    }
    if (lpc) {
        info->is_piix4 = false;
    }

    info->has_hpet = hpet_find();
    info->tpm_version = tpm_get_version(tpm_find());
    info->pvpanic_port = pvpanic_port();
    info->applesmc_io_base = applesmc_port();
}

/*
 * Because of the PXB hosts we cannot simply query TYPE_PCI_HOST_BRIDGE.
 * On i386 arch we only have two pci hosts, so we can look only for them.
 */
static Object *acpi_get_i386_pci_host(void)
{
    PCIHostState *host;

    host = OBJECT_CHECK(PCIHostState,
                        object_resolve_path("/machine/i440fx", NULL),
                        TYPE_PCI_HOST_BRIDGE);
    if (!host) {
        host = OBJECT_CHECK(PCIHostState,
                            object_resolve_path("/machine/q35", NULL),
                            TYPE_PCI_HOST_BRIDGE);
    }

    return OBJECT(host);
}

static void acpi_get_pci_holes(Range *hole, Range *hole64)
{
    Object *pci_host;

    pci_host = acpi_get_i386_pci_host();
    g_assert(pci_host);

    range_set_bounds1(hole,
                      object_property_get_uint(pci_host,
                                               PCI_HOST_PROP_PCI_HOLE_START,
                                               NULL),
                      object_property_get_uint(pci_host,
                                               PCI_HOST_PROP_PCI_HOLE_END,
                                               NULL));
    range_set_bounds1(hole64,
                      object_property_get_uint(pci_host,
                                               PCI_HOST_PROP_PCI_HOLE64_START,
                                               NULL),
                      object_property_get_uint(pci_host,
                                               PCI_HOST_PROP_PCI_HOLE64_END,
                                               NULL));
}

static void acpi_align_size(GArray *blob, unsigned align)
{
    /* Align size to multiple of given size. This reduces the chance
     * we need to change size in the future (breaking cross version migration).
     */
    g_array_set_size(blob, ROUND_UP(acpi_data_len(blob), align));
}

/* FACS */
static void
build_facs(GArray *table_data)
{
    AcpiFacsDescriptorRev1 *facs = acpi_data_push(table_data, sizeof *facs);
    memcpy(&facs->signature, "FACS", 4);
    facs->length = cpu_to_le32(sizeof(*facs));
}

static void build_append_pcihp_notify_entry(Aml *method, int slot)
{
    Aml *if_ctx;
    int32_t devfn = PCI_DEVFN(slot, 0);

    if_ctx = aml_if(aml_and(aml_arg(0), aml_int(0x1U << slot), NULL));
    aml_append(if_ctx, aml_notify(aml_name("S%.02X", devfn), aml_arg(1)));
    aml_append(method, if_ctx);
}

static void build_append_pci_bus_devices(Aml *parent_scope, PCIBus *bus,
                                         bool pcihp_bridge_en)
{
    Aml *dev, *notify_method = NULL, *method;
    QObject *bsel;
    PCIBus *sec;
    int i;

    bsel = object_property_get_qobject(OBJECT(bus), ACPI_PCIHP_PROP_BSEL, NULL);
    if (bsel) {
        uint64_t bsel_val = qnum_get_uint(qobject_to(QNum, bsel));

        aml_append(parent_scope, aml_name_decl("BSEL", aml_int(bsel_val)));
        notify_method = aml_method("DVNT", 2, AML_NOTSERIALIZED);
    }

    for (i = 0; i < ARRAY_SIZE(bus->devices); i += PCI_FUNC_MAX) {
        DeviceClass *dc;
        PCIDeviceClass *pc;
        PCIDevice *pdev = bus->devices[i];
        int slot = PCI_SLOT(i);
        bool hotplug_enabled_dev;
        bool bridge_in_acpi;

        if (!pdev) {
            if (bsel) { /* add hotplug slots for non present devices */
                dev = aml_device("S%.02X", PCI_DEVFN(slot, 0));
                aml_append(dev, aml_name_decl("_SUN", aml_int(slot)));
                aml_append(dev, aml_name_decl("_ADR", aml_int(slot << 16)));
                method = aml_method("_EJ0", 1, AML_NOTSERIALIZED);
                aml_append(method,
                    aml_call2("PCEJ", aml_name("BSEL"), aml_name("_SUN"))
                );
                aml_append(dev, method);
                aml_append(parent_scope, dev);

                build_append_pcihp_notify_entry(notify_method, slot);
            }
            continue;
        }

        pc = PCI_DEVICE_GET_CLASS(pdev);
        dc = DEVICE_GET_CLASS(pdev);

        /* When hotplug for bridges is enabled, bridges are
         * described in ACPI separately (see build_pci_bus_end).
         * In this case they aren't themselves hot-pluggable.
         * Hotplugged bridges *are* hot-pluggable.
         */
        bridge_in_acpi = pc->is_bridge && pcihp_bridge_en &&
            !DEVICE(pdev)->hotplugged;

        hotplug_enabled_dev = bsel && dc->hotpluggable && !bridge_in_acpi;

        if (pc->class_id == PCI_CLASS_BRIDGE_ISA) {
            continue;
        }

        /* start to compose PCI slot descriptor */
        dev = aml_device("S%.02X", PCI_DEVFN(slot, 0));
        aml_append(dev, aml_name_decl("_ADR", aml_int(slot << 16)));

        if (pc->class_id == PCI_CLASS_DISPLAY_VGA) {
            /* add VGA specific AML methods */
            int s3d;

            if (object_dynamic_cast(OBJECT(pdev), "qxl-vga")) {
                s3d = 3;
            } else {
                s3d = 0;
            }

            method = aml_method("_S1D", 0, AML_NOTSERIALIZED);
            aml_append(method, aml_return(aml_int(0)));
            aml_append(dev, method);

            method = aml_method("_S2D", 0, AML_NOTSERIALIZED);
            aml_append(method, aml_return(aml_int(0)));
            aml_append(dev, method);

            method = aml_method("_S3D", 0, AML_NOTSERIALIZED);
            aml_append(method, aml_return(aml_int(s3d)));
            aml_append(dev, method);
        } else if (hotplug_enabled_dev) {
            /* add _SUN/_EJ0 to make slot hotpluggable  */
            aml_append(dev, aml_name_decl("_SUN", aml_int(slot)));

            method = aml_method("_EJ0", 1, AML_NOTSERIALIZED);
            aml_append(method,
                aml_call2("PCEJ", aml_name("BSEL"), aml_name("_SUN"))
            );
            aml_append(dev, method);

            if (bsel) {
                build_append_pcihp_notify_entry(notify_method, slot);
            }
        } else if (bridge_in_acpi) {
            /*
             * device is coldplugged bridge,
             * add child device descriptions into its scope
             */
            PCIBus *sec_bus = pci_bridge_get_sec_bus(PCI_BRIDGE(pdev));

            build_append_pci_bus_devices(dev, sec_bus, pcihp_bridge_en);
        }
        /* slot descriptor has been composed, add it into parent context */
        aml_append(parent_scope, dev);
    }

    if (bsel) {
        aml_append(parent_scope, notify_method);
    }

    /* Append PCNT method to notify about events on local and child buses.
     * Add unconditionally for root since DSDT expects it.
     */
    method = aml_method("PCNT", 0, AML_NOTSERIALIZED);

    /* If bus supports hotplug select it and notify about local events */
    if (bsel) {
        uint64_t bsel_val = qnum_get_uint(qobject_to(QNum, bsel));

        aml_append(method, aml_store(aml_int(bsel_val), aml_name("BNUM")));
        aml_append(method,
            aml_call2("DVNT", aml_name("PCIU"), aml_int(1) /* Device Check */)
        );
        aml_append(method,
            aml_call2("DVNT", aml_name("PCID"), aml_int(3)/* Eject Request */)
        );
    }

    /* Notify about child bus events in any case */
    if (pcihp_bridge_en) {
        QLIST_FOREACH(sec, &bus->child, sibling) {
            int32_t devfn = sec->parent_dev->devfn;

            if (pci_bus_is_root(sec) || pci_bus_is_express(sec)) {
                continue;
            }

            aml_append(method, aml_name("^S%.02X.PCNT", devfn));
        }
    }
    aml_append(parent_scope, method);
    qobject_unref(bsel);
}

/**
 * build_prt_entry:
 * @link_name: link name for PCI route entry
 *
 * build AML package containing a PCI route entry for @link_name
 */
static Aml *build_prt_entry(const char *link_name)
{
    Aml *a_zero = aml_int(0);
    Aml *pkg = aml_package(4);
    aml_append(pkg, a_zero);
    aml_append(pkg, a_zero);
    aml_append(pkg, aml_name("%s", link_name));
    aml_append(pkg, a_zero);
    return pkg;
}

/*
 * initialize_route - Initialize the interrupt routing rule
 * through a specific LINK:
 *  if (lnk_idx == idx)
 *      route using link 'link_name'
 */
static Aml *initialize_route(Aml *route, const char *link_name,
                             Aml *lnk_idx, int idx)
{
    Aml *if_ctx = aml_if(aml_equal(lnk_idx, aml_int(idx)));
    Aml *pkg = build_prt_entry(link_name);

    aml_append(if_ctx, aml_store(pkg, route));

    return if_ctx;
}

/*
 * build_prt - Define interrupt rounting rules
 *
 * Returns an array of 128 routes, one for each device,
 * based on device location.
 * The main goal is to equaly distribute the interrupts
 * over the 4 existing ACPI links (works only for i440fx).
 * The hash function is  (slot + pin) & 3 -> "LNK[D|A|B|C]".
 *
 */
static Aml *build_prt(bool is_pci0_prt)
{
    Aml *method, *while_ctx, *pin, *res;

    method = aml_method("_PRT", 0, AML_NOTSERIALIZED);
    res = aml_local(0);
    pin = aml_local(1);
    aml_append(method, aml_store(aml_package(128), res));
    aml_append(method, aml_store(aml_int(0), pin));

    /* while (pin < 128) */
    while_ctx = aml_while(aml_lless(pin, aml_int(128)));
    {
        Aml *slot = aml_local(2);
        Aml *lnk_idx = aml_local(3);
        Aml *route = aml_local(4);

        /* slot = pin >> 2 */
        aml_append(while_ctx,
                   aml_store(aml_shiftright(pin, aml_int(2), NULL), slot));
        /* lnk_idx = (slot + pin) & 3 */
        aml_append(while_ctx,
            aml_store(aml_and(aml_add(pin, slot, NULL), aml_int(3), NULL),
                      lnk_idx));

        /* route[2] = "LNK[D|A|B|C]", selection based on pin % 3  */
        aml_append(while_ctx, initialize_route(route, "LNKD", lnk_idx, 0));
        if (is_pci0_prt) {
            Aml *if_device_1, *if_pin_4, *else_pin_4;

            /* device 1 is the power-management device, needs SCI */
            if_device_1 = aml_if(aml_equal(lnk_idx, aml_int(1)));
            {
                if_pin_4 = aml_if(aml_equal(pin, aml_int(4)));
                {
                    aml_append(if_pin_4,
                        aml_store(build_prt_entry("LNKS"), route));
                }
                aml_append(if_device_1, if_pin_4);
                else_pin_4 = aml_else();
                {
                    aml_append(else_pin_4,
                        aml_store(build_prt_entry("LNKA"), route));
                }
                aml_append(if_device_1, else_pin_4);
            }
            aml_append(while_ctx, if_device_1);
        } else {
            aml_append(while_ctx, initialize_route(route, "LNKA", lnk_idx, 1));
        }
        aml_append(while_ctx, initialize_route(route, "LNKB", lnk_idx, 2));
        aml_append(while_ctx, initialize_route(route, "LNKC", lnk_idx, 3));

        /* route[0] = 0x[slot]FFFF */
        aml_append(while_ctx,
            aml_store(aml_or(aml_shiftleft(slot, aml_int(16)), aml_int(0xFFFF),
                             NULL),
                      aml_index(route, aml_int(0))));
        /* route[1] = pin & 3 */
        aml_append(while_ctx,
            aml_store(aml_and(pin, aml_int(3), NULL),
                      aml_index(route, aml_int(1))));
        /* res[pin] = route */
        aml_append(while_ctx, aml_store(route, aml_index(res, pin)));
        /* pin++ */
        aml_append(while_ctx, aml_increment(pin));
    }
    aml_append(method, while_ctx);
    /* return res*/
    aml_append(method, aml_return(res));

    return method;
}

typedef struct CrsRangeEntry {
    uint64_t base;
    uint64_t limit;
} CrsRangeEntry;

static void crs_range_insert(GPtrArray *ranges, uint64_t base, uint64_t limit)
{
    CrsRangeEntry *entry;

    entry = g_malloc(sizeof(*entry));
    entry->base = base;
    entry->limit = limit;

    g_ptr_array_add(ranges, entry);
}

static void crs_range_free(gpointer data)
{
    CrsRangeEntry *entry = (CrsRangeEntry *)data;
    g_free(entry);
}

typedef struct CrsRangeSet {
    GPtrArray *io_ranges;
    GPtrArray *mem_ranges;
    GPtrArray *mem_64bit_ranges;
 } CrsRangeSet;

static void crs_range_set_init(CrsRangeSet *range_set)
{
    range_set->io_ranges = g_ptr_array_new_with_free_func(crs_range_free);
    range_set->mem_ranges = g_ptr_array_new_with_free_func(crs_range_free);
    range_set->mem_64bit_ranges =
            g_ptr_array_new_with_free_func(crs_range_free);
}

static void crs_range_set_free(CrsRangeSet *range_set)
{
    g_ptr_array_free(range_set->io_ranges, true);
    g_ptr_array_free(range_set->mem_ranges, true);
    g_ptr_array_free(range_set->mem_64bit_ranges, true);
}

static gint crs_range_compare(gconstpointer a, gconstpointer b)
{
    CrsRangeEntry *entry_a = *(CrsRangeEntry **)a;
    CrsRangeEntry *entry_b = *(CrsRangeEntry **)b;

    if (entry_a->base < entry_b->base) {
        return -1;
    } else if (entry_a->base > entry_b->base) {
        return 1;
    } else {
        return 0;
    }
}

/*
 * crs_replace_with_free_ranges - given the 'used' ranges within [start - end]
 * interval, computes the 'free' ranges from the same interval.
 * Example: If the input array is { [a1 - a2],[b1 - b2] }, the function
 * will return { [base - a1], [a2 - b1], [b2 - limit] }.
 */
static void crs_replace_with_free_ranges(GPtrArray *ranges,
                                         uint64_t start, uint64_t end)
{
    GPtrArray *free_ranges = g_ptr_array_new();
    uint64_t free_base = start;
    int i;

    g_ptr_array_sort(ranges, crs_range_compare);
    for (i = 0; i < ranges->len; i++) {
        CrsRangeEntry *used = g_ptr_array_index(ranges, i);

        if (free_base < used->base) {
            crs_range_insert(free_ranges, free_base, used->base - 1);
        }

        free_base = used->limit + 1;
    }

    if (free_base < end) {
        crs_range_insert(free_ranges, free_base, end);
    }

    g_ptr_array_set_size(ranges, 0);
    for (i = 0; i < free_ranges->len; i++) {
        g_ptr_array_add(ranges, g_ptr_array_index(free_ranges, i));
    }

    g_ptr_array_free(free_ranges, true);
}

/*
 * crs_range_merge - merges adjacent ranges in the given array.
 * Array elements are deleted and replaced with the merged ranges.
 */
static void crs_range_merge(GPtrArray *range)
{
    GPtrArray *tmp =  g_ptr_array_new_with_free_func(crs_range_free);
    CrsRangeEntry *entry;
    uint64_t range_base, range_limit;
    int i;

    if (!range->len) {
        return;
    }

    g_ptr_array_sort(range, crs_range_compare);

    entry = g_ptr_array_index(range, 0);
    range_base = entry->base;
    range_limit = entry->limit;
    for (i = 1; i < range->len; i++) {
        entry = g_ptr_array_index(range, i);
        if (entry->base - 1 == range_limit) {
            range_limit = entry->limit;
        } else {
            crs_range_insert(tmp, range_base, range_limit);
            range_base = entry->base;
            range_limit = entry->limit;
        }
    }
    crs_range_insert(tmp, range_base, range_limit);

    g_ptr_array_set_size(range, 0);
    for (i = 0; i < tmp->len; i++) {
        entry = g_ptr_array_index(tmp, i);
        crs_range_insert(range, entry->base, entry->limit);
    }
    g_ptr_array_free(tmp, true);
}

static Aml *build_crs(PCIHostState *host, CrsRangeSet *range_set)
{
    Aml *crs = aml_resource_template();
    CrsRangeSet temp_range_set;
    CrsRangeEntry *entry;
    uint8_t max_bus = pci_bus_num(host->bus);
    uint8_t type;
    int devfn;
    int i;

    crs_range_set_init(&temp_range_set);
    for (devfn = 0; devfn < ARRAY_SIZE(host->bus->devices); devfn++) {
        uint64_t range_base, range_limit;
        PCIDevice *dev = host->bus->devices[devfn];

        if (!dev) {
            continue;
        }

        for (i = 0; i < PCI_NUM_REGIONS; i++) {
            PCIIORegion *r = &dev->io_regions[i];

            range_base = r->addr;
            range_limit = r->addr + r->size - 1;

            /*
             * Work-around for old bioses
             * that do not support multiple root buses
             */
            if (!range_base || range_base > range_limit) {
                continue;
            }

            if (r->type & PCI_BASE_ADDRESS_SPACE_IO) {
                crs_range_insert(temp_range_set.io_ranges,
                                 range_base, range_limit);
            } else { /* "memory" */
                crs_range_insert(temp_range_set.mem_ranges,
                                 range_base, range_limit);
            }
        }

        type = dev->config[PCI_HEADER_TYPE] & ~PCI_HEADER_TYPE_MULTI_FUNCTION;
        if (type == PCI_HEADER_TYPE_BRIDGE) {
            uint8_t subordinate = dev->config[PCI_SUBORDINATE_BUS];
            if (subordinate > max_bus) {
                max_bus = subordinate;
            }

            range_base = pci_bridge_get_base(dev, PCI_BASE_ADDRESS_SPACE_IO);
            range_limit = pci_bridge_get_limit(dev, PCI_BASE_ADDRESS_SPACE_IO);

            /*
             * Work-around for old bioses
             * that do not support multiple root buses
             */
            if (range_base && range_base <= range_limit) {
                crs_range_insert(temp_range_set.io_ranges,
                                 range_base, range_limit);
            }

            range_base =
                pci_bridge_get_base(dev, PCI_BASE_ADDRESS_SPACE_MEMORY);
            range_limit =
                pci_bridge_get_limit(dev, PCI_BASE_ADDRESS_SPACE_MEMORY);

            /*
             * Work-around for old bioses
             * that do not support multiple root buses
             */
            if (range_base && range_base <= range_limit) {
                uint64_t length = range_limit - range_base + 1;
                if (range_limit <= UINT32_MAX && length <= UINT32_MAX) {
                    crs_range_insert(temp_range_set.mem_ranges,
                                     range_base, range_limit);
                } else {
                    crs_range_insert(temp_range_set.mem_64bit_ranges,
                                     range_base, range_limit);
                }
            }

            range_base =
                pci_bridge_get_base(dev, PCI_BASE_ADDRESS_MEM_PREFETCH);
            range_limit =
                pci_bridge_get_limit(dev, PCI_BASE_ADDRESS_MEM_PREFETCH);

            /*
             * Work-around for old bioses
             * that do not support multiple root buses
             */
            if (range_base && range_base <= range_limit) {
                uint64_t length = range_limit - range_base + 1;
                if (range_limit <= UINT32_MAX && length <= UINT32_MAX) {
                    crs_range_insert(temp_range_set.mem_ranges,
                                     range_base, range_limit);
                } else {
                    crs_range_insert(temp_range_set.mem_64bit_ranges,
                                     range_base, range_limit);
                }
            }
        }
    }

    crs_range_merge(temp_range_set.io_ranges);
    for (i = 0; i < temp_range_set.io_ranges->len; i++) {
        entry = g_ptr_array_index(temp_range_set.io_ranges, i);
        aml_append(crs,
                   aml_word_io(AML_MIN_FIXED, AML_MAX_FIXED,
                               AML_POS_DECODE, AML_ENTIRE_RANGE,
                               0, entry->base, entry->limit, 0,
                               entry->limit - entry->base + 1));
        crs_range_insert(range_set->io_ranges, entry->base, entry->limit);
    }

    crs_range_merge(temp_range_set.mem_ranges);
    for (i = 0; i < temp_range_set.mem_ranges->len; i++) {
        entry = g_ptr_array_index(temp_range_set.mem_ranges, i);
        aml_append(crs,
                   aml_dword_memory(AML_POS_DECODE, AML_MIN_FIXED,
                                    AML_MAX_FIXED, AML_NON_CACHEABLE,
                                    AML_READ_WRITE,
                                    0, entry->base, entry->limit, 0,
                                    entry->limit - entry->base + 1));
        crs_range_insert(range_set->mem_ranges, entry->base, entry->limit);
    }

    crs_range_merge(temp_range_set.mem_64bit_ranges);
    for (i = 0; i < temp_range_set.mem_64bit_ranges->len; i++) {
        entry = g_ptr_array_index(temp_range_set.mem_64bit_ranges, i);
        aml_append(crs,
                   aml_qword_memory(AML_POS_DECODE, AML_MIN_FIXED,
                                    AML_MAX_FIXED, AML_NON_CACHEABLE,
                                    AML_READ_WRITE,
                                    0, entry->base, entry->limit, 0,
                                    entry->limit - entry->base + 1));
        crs_range_insert(range_set->mem_64bit_ranges,
                         entry->base, entry->limit);
    }

    crs_range_set_free(&temp_range_set);

    aml_append(crs,
        aml_word_bus_number(AML_MIN_FIXED, AML_MAX_FIXED, AML_POS_DECODE,
                            0,
                            pci_bus_num(host->bus),
                            max_bus,
                            0,
                            max_bus - pci_bus_num(host->bus) + 1));

    return crs;
}

static void build_hpet_aml(Aml *table)
{
    Aml *crs;
    Aml *field;
    Aml *method;
    Aml *if_ctx;
    Aml *scope = aml_scope("_SB");
    Aml *dev = aml_device("HPET");
    Aml *zero = aml_int(0);
    Aml *id = aml_local(0);
    Aml *period = aml_local(1);

    aml_append(dev, aml_name_decl("_HID", aml_eisaid("PNP0103")));
    aml_append(dev, aml_name_decl("_UID", zero));

    aml_append(dev,
        aml_operation_region("HPTM", AML_SYSTEM_MEMORY, aml_int(HPET_BASE),
                             HPET_LEN));
    field = aml_field("HPTM", AML_DWORD_ACC, AML_LOCK, AML_PRESERVE);
    aml_append(field, aml_named_field("VEND", 32));
    aml_append(field, aml_named_field("PRD", 32));
    aml_append(dev, field);

    method = aml_method("_STA", 0, AML_NOTSERIALIZED);
    aml_append(method, aml_store(aml_name("VEND"), id));
    aml_append(method, aml_store(aml_name("PRD"), period));
    aml_append(method, aml_shiftright(id, aml_int(16), id));
    if_ctx = aml_if(aml_lor(aml_equal(id, zero),
                            aml_equal(id, aml_int(0xffff))));
    {
        aml_append(if_ctx, aml_return(zero));
    }
    aml_append(method, if_ctx);

    if_ctx = aml_if(aml_lor(aml_equal(period, zero),
                            aml_lgreater(period, aml_int(100000000))));
    {
        aml_append(if_ctx, aml_return(zero));
    }
    aml_append(method, if_ctx);

    aml_append(method, aml_return(aml_int(0x0F)));
    aml_append(dev, method);

    crs = aml_resource_template();
    aml_append(crs, aml_memory32_fixed(HPET_BASE, HPET_LEN, AML_READ_ONLY));
    aml_append(dev, aml_name_decl("_CRS", crs));

    aml_append(scope, dev);
    aml_append(table, scope);
}

static Aml *build_fdinfo_aml(int idx, FloppyDriveType type)
{
    Aml *dev, *fdi;
    uint8_t maxc, maxh, maxs;

    isa_fdc_get_drive_max_chs(type, &maxc, &maxh, &maxs);

    dev = aml_device("FLP%c", 'A' + idx);

    aml_append(dev, aml_name_decl("_ADR", aml_int(idx)));

    fdi = aml_package(16);
    aml_append(fdi, aml_int(idx));  /* Drive Number */
    aml_append(fdi,
        aml_int(cmos_get_fd_drive_type(type)));  /* Device Type */
    /*
     * the values below are the limits of the drive, and are thus independent
     * of the inserted media
     */
    aml_append(fdi, aml_int(maxc));  /* Maximum Cylinder Number */
    aml_append(fdi, aml_int(maxs));  /* Maximum Sector Number */
    aml_append(fdi, aml_int(maxh));  /* Maximum Head Number */
    /*
     * SeaBIOS returns the below values for int 0x13 func 0x08 regardless of
     * the drive type, so shall we
     */
    aml_append(fdi, aml_int(0xAF));  /* disk_specify_1 */
    aml_append(fdi, aml_int(0x02));  /* disk_specify_2 */
    aml_append(fdi, aml_int(0x25));  /* disk_motor_wait */
    aml_append(fdi, aml_int(0x02));  /* disk_sector_siz */
    aml_append(fdi, aml_int(0x12));  /* disk_eot */
    aml_append(fdi, aml_int(0x1B));  /* disk_rw_gap */
    aml_append(fdi, aml_int(0xFF));  /* disk_dtl */
    aml_append(fdi, aml_int(0x6C));  /* disk_formt_gap */
    aml_append(fdi, aml_int(0xF6));  /* disk_fill */
    aml_append(fdi, aml_int(0x0F));  /* disk_head_sttl */
    aml_append(fdi, aml_int(0x08));  /* disk_motor_strt */

    aml_append(dev, aml_name_decl("_FDI", fdi));
    return dev;
}

static Aml *build_fdc_device_aml(ISADevice *fdc)
{
    int i;
    Aml *dev;
    Aml *crs;

#define ACPI_FDE_MAX_FD 4
    uint32_t fde_buf[5] = {
        0, 0, 0, 0,     /* presence of floppy drives #0 - #3 */
        cpu_to_le32(2)  /* tape presence (2 == never present) */
    };

    dev = aml_device("FDC0");
    aml_append(dev, aml_name_decl("_HID", aml_eisaid("PNP0700")));

    crs = aml_resource_template();
    aml_append(crs, aml_io(AML_DECODE16, 0x03F2, 0x03F2, 0x00, 0x04));
    aml_append(crs, aml_io(AML_DECODE16, 0x03F7, 0x03F7, 0x00, 0x01));
    aml_append(crs, aml_irq_no_flags(6));
    aml_append(crs,
        aml_dma(AML_COMPATIBILITY, AML_NOTBUSMASTER, AML_TRANSFER8, 2));
    aml_append(dev, aml_name_decl("_CRS", crs));

    for (i = 0; i < MIN(MAX_FD, ACPI_FDE_MAX_FD); i++) {
        FloppyDriveType type = isa_fdc_get_drive_type(fdc, i);

        if (type < FLOPPY_DRIVE_TYPE_NONE) {
            fde_buf[i] = cpu_to_le32(1);  /* drive present */
            aml_append(dev, build_fdinfo_aml(i, type));
        }
    }
    aml_append(dev, aml_name_decl("_FDE",
               aml_buffer(sizeof(fde_buf), (uint8_t *)fde_buf)));

    return dev;
}

static Aml *build_kbd_device_aml(void)
{
    Aml *dev;
    Aml *crs;

    dev = aml_device("KBD");
    aml_append(dev, aml_name_decl("_HID", aml_eisaid("PNP0303")));

    aml_append(dev, aml_name_decl("_STA", aml_int(0xf)));

    crs = aml_resource_template();
    aml_append(crs, aml_io(AML_DECODE16, 0x0060, 0x0060, 0x01, 0x01));
    aml_append(crs, aml_io(AML_DECODE16, 0x0064, 0x0064, 0x01, 0x01));
    aml_append(crs, aml_irq_no_flags(1));
    aml_append(dev, aml_name_decl("_CRS", crs));

    return dev;
}

static Aml *build_mouse_device_aml(void)
{
    Aml *dev;
    Aml *crs;

    dev = aml_device("MOU");
    aml_append(dev, aml_name_decl("_HID", aml_eisaid("PNP0F13")));

    aml_append(dev, aml_name_decl("_STA", aml_int(0xf)));

    crs = aml_resource_template();
    aml_append(crs, aml_irq_no_flags(12));
    aml_append(dev, aml_name_decl("_CRS", crs));

    return dev;
}

<<<<<<< HEAD
=======
static Aml *build_lpt_device_aml(void)
{
    Aml *dev;
    Aml *crs;
    Aml *method;
    Aml *if_ctx;
    Aml *else_ctx;
    Aml *zero = aml_int(0);
    Aml *is_present = aml_local(0);

    dev = aml_device("LPT");
    aml_append(dev, aml_name_decl("_HID", aml_eisaid("PNP0400")));

    method = aml_method("_STA", 0, AML_NOTSERIALIZED);
    aml_append(method, aml_store(aml_name("LPEN"), is_present));
    if_ctx = aml_if(aml_equal(is_present, zero));
    {
        aml_append(if_ctx, aml_return(aml_int(0x00)));
    }
    aml_append(method, if_ctx);
    else_ctx = aml_else();
    {
        aml_append(else_ctx, aml_return(aml_int(0x0f)));
    }
    aml_append(method, else_ctx);
    aml_append(dev, method);

    crs = aml_resource_template();
    aml_append(crs, aml_io(AML_DECODE16, 0x0378, 0x0378, 0x08, 0x08));
    aml_append(crs, aml_irq_no_flags(7));
    aml_append(dev, aml_name_decl("_CRS", crs));

    return dev;
}

static Aml *build_com_device_aml(uint8_t uid)
{
    Aml *dev;
    Aml *crs;
    Aml *method;
    Aml *if_ctx;
    Aml *else_ctx;
    Aml *zero = aml_int(0);
    Aml *is_present = aml_local(0);
    const char *enabled_field = "CAEN";
    uint8_t irq = 4;
    uint16_t io_port = 0x03F8;

    assert(uid == 1 || uid == 2);
    if (uid == 2) {
        enabled_field = "CBEN";
        irq = 3;
        io_port = 0x02F8;
    }

    dev = aml_device("COM%d", uid);
    aml_append(dev, aml_name_decl("_HID", aml_eisaid("PNP0501")));
    aml_append(dev, aml_name_decl("_UID", aml_int(uid)));

    method = aml_method("_STA", 0, AML_NOTSERIALIZED);
    aml_append(method, aml_store(aml_name("%s", enabled_field), is_present));
    if_ctx = aml_if(aml_equal(is_present, zero));
    {
        aml_append(if_ctx, aml_return(aml_int(0x00)));
    }
    aml_append(method, if_ctx);
    else_ctx = aml_else();
    {
        aml_append(else_ctx, aml_return(aml_int(0x0f)));
    }
    aml_append(method, else_ctx);
    aml_append(dev, method);

    crs = aml_resource_template();
    aml_append(crs, aml_io(AML_DECODE16, io_port, io_port, 0x00, 0x08));
    aml_append(crs, aml_irq_no_flags(irq));
    aml_append(dev, aml_name_decl("_CRS", crs));

    return dev;
}

static Aml *build_vmbus_device_aml(VMBusBridge *vmbus_bridge)
{
    Aml *dev;
    Aml *method;
    Aml *crs;

    dev = aml_device("VMBS");
    aml_append(dev, aml_name_decl("STA", aml_int(0xF)));
    aml_append(dev, aml_name_decl("_HID", aml_string("VMBus")));
    aml_append(dev, aml_name_decl("_UID", aml_int(0x0)));
    aml_append(dev, aml_name_decl("_DDN", aml_string("VMBUS")));

    method = aml_method("_DIS", 0, AML_NOTSERIALIZED);
    aml_append(method, aml_store(aml_and(aml_name("STA"), aml_int(0xD), NULL),
                                     aml_name("STA")));
    aml_append(dev, method);

    method = aml_method("_PS0", 0, AML_NOTSERIALIZED);
    aml_append(method, aml_store(aml_or(aml_name("STA"), aml_int(0xF), NULL),
                                     aml_name("STA")));
    aml_append(dev, method);

    method = aml_method("_STA", 0, AML_NOTSERIALIZED);
    aml_append(method, aml_return(aml_name("STA")));
    aml_append(dev, method);

    aml_append(dev, aml_name_decl("_PS3", aml_int(0x0)));

    crs = aml_resource_template();
    aml_append(crs, aml_irq_no_flags(vmbus_bridge->irq0));
    /* FIXME: newer HyperV gets by with only one IRQ */
    aml_append(crs, aml_irq_no_flags(vmbus_bridge->irq1));
    aml_append(dev, aml_name_decl("_CRS", crs));

    return dev;
}

>>>>>>> 3575b0ae
static void build_isa_devices_aml(Aml *table)
{
    ISADevice *fdc = pc_find_fdc0();
    VMBusBridge *vmbus_bridge = vmbus_bridge_find();
    bool ambiguous;

    Aml *scope = aml_scope("_SB.PCI0.ISA");
    Object *obj = object_resolve_path_type("", TYPE_ISA_BUS, &ambiguous);

    aml_append(scope, build_kbd_device_aml());
    aml_append(scope, build_mouse_device_aml());
    if (fdc) {
        aml_append(scope, build_fdc_device_aml(fdc));
    }

    if (ambiguous) {
        error_report("Multiple ISA busses, unable to define IPMI ACPI data");
    } else if (!obj) {
        error_report("No ISA bus, unable to define IPMI ACPI data");
    } else {
        build_acpi_ipmi_devices(scope, BUS(obj), "\\_SB.PCI0.ISA");
        isa_build_aml(ISA_BUS(obj), scope);
    }

    if (vmbus_bridge) {
        aml_append(scope, build_vmbus_device_aml(vmbus_bridge));
    }

    aml_append(table, scope);
}

static void build_dbg_aml(Aml *table)
{
    Aml *field;
    Aml *method;
    Aml *while_ctx;
    Aml *scope = aml_scope("\\");
    Aml *buf = aml_local(0);
    Aml *len = aml_local(1);
    Aml *idx = aml_local(2);

    aml_append(scope,
       aml_operation_region("DBG", AML_SYSTEM_IO, aml_int(0x0402), 0x01));
    field = aml_field("DBG", AML_BYTE_ACC, AML_NOLOCK, AML_PRESERVE);
    aml_append(field, aml_named_field("DBGB", 8));
    aml_append(scope, field);

    method = aml_method("DBUG", 1, AML_NOTSERIALIZED);

    aml_append(method, aml_to_hexstring(aml_arg(0), buf));
    aml_append(method, aml_to_buffer(buf, buf));
    aml_append(method, aml_subtract(aml_sizeof(buf), aml_int(1), len));
    aml_append(method, aml_store(aml_int(0), idx));

    while_ctx = aml_while(aml_lless(idx, len));
    aml_append(while_ctx,
        aml_store(aml_derefof(aml_index(buf, idx)), aml_name("DBGB")));
    aml_append(while_ctx, aml_increment(idx));
    aml_append(method, while_ctx);

    aml_append(method, aml_store(aml_int(0x0A), aml_name("DBGB")));
    aml_append(scope, method);

    aml_append(table, scope);
}

static Aml *build_link_dev(const char *name, uint8_t uid, Aml *reg)
{
    Aml *dev;
    Aml *crs;
    Aml *method;
    uint32_t irqs[] = {5, 10, 11};

    dev = aml_device("%s", name);
    aml_append(dev, aml_name_decl("_HID", aml_eisaid("PNP0C0F")));
    aml_append(dev, aml_name_decl("_UID", aml_int(uid)));

    crs = aml_resource_template();
    aml_append(crs, aml_interrupt(AML_CONSUMER, AML_LEVEL, AML_ACTIVE_HIGH,
                                  AML_SHARED, irqs, ARRAY_SIZE(irqs)));
    aml_append(dev, aml_name_decl("_PRS", crs));

    method = aml_method("_STA", 0, AML_NOTSERIALIZED);
    aml_append(method, aml_return(aml_call1("IQST", reg)));
    aml_append(dev, method);

    method = aml_method("_DIS", 0, AML_NOTSERIALIZED);
    aml_append(method, aml_or(reg, aml_int(0x80), reg));
    aml_append(dev, method);

    method = aml_method("_CRS", 0, AML_NOTSERIALIZED);
    aml_append(method, aml_return(aml_call1("IQCR", reg)));
    aml_append(dev, method);

    method = aml_method("_SRS", 1, AML_NOTSERIALIZED);
    aml_append(method, aml_create_dword_field(aml_arg(0), aml_int(5), "PRRI"));
    aml_append(method, aml_store(aml_name("PRRI"), reg));
    aml_append(dev, method);

    return dev;
 }

static Aml *build_gsi_link_dev(const char *name, uint8_t uid, uint8_t gsi)
{
    Aml *dev;
    Aml *crs;
    Aml *method;
    uint32_t irqs;

    dev = aml_device("%s", name);
    aml_append(dev, aml_name_decl("_HID", aml_eisaid("PNP0C0F")));
    aml_append(dev, aml_name_decl("_UID", aml_int(uid)));

    crs = aml_resource_template();
    irqs = gsi;
    aml_append(crs, aml_interrupt(AML_CONSUMER, AML_LEVEL, AML_ACTIVE_HIGH,
                                  AML_SHARED, &irqs, 1));
    aml_append(dev, aml_name_decl("_PRS", crs));

    aml_append(dev, aml_name_decl("_CRS", crs));

    /*
     * _DIS can be no-op because the interrupt cannot be disabled.
     */
    method = aml_method("_DIS", 0, AML_NOTSERIALIZED);
    aml_append(dev, method);

    method = aml_method("_SRS", 1, AML_NOTSERIALIZED);
    aml_append(dev, method);

    return dev;
}

/* _CRS method - get current settings */
static Aml *build_iqcr_method(bool is_piix4)
{
    Aml *if_ctx;
    uint32_t irqs;
    Aml *method = aml_method("IQCR", 1, AML_SERIALIZED);
    Aml *crs = aml_resource_template();

    irqs = 0;
    aml_append(crs, aml_interrupt(AML_CONSUMER, AML_LEVEL,
                                  AML_ACTIVE_HIGH, AML_SHARED, &irqs, 1));
    aml_append(method, aml_name_decl("PRR0", crs));

    aml_append(method,
        aml_create_dword_field(aml_name("PRR0"), aml_int(5), "PRRI"));

    if (is_piix4) {
        if_ctx = aml_if(aml_lless(aml_arg(0), aml_int(0x80)));
        aml_append(if_ctx, aml_store(aml_arg(0), aml_name("PRRI")));
        aml_append(method, if_ctx);
    } else {
        aml_append(method,
            aml_store(aml_and(aml_arg(0), aml_int(0xF), NULL),
                      aml_name("PRRI")));
    }

    aml_append(method, aml_return(aml_name("PRR0")));
    return method;
}

/* _STA method - get status */
static Aml *build_irq_status_method(void)
{
    Aml *if_ctx;
    Aml *method = aml_method("IQST", 1, AML_NOTSERIALIZED);

    if_ctx = aml_if(aml_and(aml_int(0x80), aml_arg(0), NULL));
    aml_append(if_ctx, aml_return(aml_int(0x09)));
    aml_append(method, if_ctx);
    aml_append(method, aml_return(aml_int(0x0B)));
    return method;
}

static void build_piix4_pci0_int(Aml *table)
{
    Aml *dev;
    Aml *crs;
    Aml *field;
    Aml *method;
    uint32_t irqs;
    Aml *sb_scope = aml_scope("_SB");
    Aml *pci0_scope = aml_scope("PCI0");

    aml_append(pci0_scope, build_prt(true));
    aml_append(sb_scope, pci0_scope);

    field = aml_field("PCI0.ISA.P40C", AML_BYTE_ACC, AML_NOLOCK, AML_PRESERVE);
    aml_append(field, aml_named_field("PRQ0", 8));
    aml_append(field, aml_named_field("PRQ1", 8));
    aml_append(field, aml_named_field("PRQ2", 8));
    aml_append(field, aml_named_field("PRQ3", 8));
    aml_append(sb_scope, field);

    aml_append(sb_scope, build_irq_status_method());
    aml_append(sb_scope, build_iqcr_method(true));

    aml_append(sb_scope, build_link_dev("LNKA", 0, aml_name("PRQ0")));
    aml_append(sb_scope, build_link_dev("LNKB", 1, aml_name("PRQ1")));
    aml_append(sb_scope, build_link_dev("LNKC", 2, aml_name("PRQ2")));
    aml_append(sb_scope, build_link_dev("LNKD", 3, aml_name("PRQ3")));

    dev = aml_device("LNKS");
    {
        aml_append(dev, aml_name_decl("_HID", aml_eisaid("PNP0C0F")));
        aml_append(dev, aml_name_decl("_UID", aml_int(4)));

        crs = aml_resource_template();
        irqs = 9;
        aml_append(crs, aml_interrupt(AML_CONSUMER, AML_LEVEL,
                                      AML_ACTIVE_HIGH, AML_SHARED,
                                      &irqs, 1));
        aml_append(dev, aml_name_decl("_PRS", crs));

        /* The SCI cannot be disabled and is always attached to GSI 9,
         * so these are no-ops.  We only need this link to override the
         * polarity to active high and match the content of the MADT.
         */
        method = aml_method("_STA", 0, AML_NOTSERIALIZED);
        aml_append(method, aml_return(aml_int(0x0b)));
        aml_append(dev, method);

        method = aml_method("_DIS", 0, AML_NOTSERIALIZED);
        aml_append(dev, method);

        method = aml_method("_CRS", 0, AML_NOTSERIALIZED);
        aml_append(method, aml_return(aml_name("_PRS")));
        aml_append(dev, method);

        method = aml_method("_SRS", 1, AML_NOTSERIALIZED);
        aml_append(dev, method);
    }
    aml_append(sb_scope, dev);

    aml_append(table, sb_scope);
}

static void append_q35_prt_entry(Aml *ctx, uint32_t nr, const char *name)
{
    int i;
    int head;
    Aml *pkg;
    char base = name[3] < 'E' ? 'A' : 'E';
    char *s = g_strdup(name);
    Aml *a_nr = aml_int((nr << 16) | 0xffff);

    assert(strlen(s) == 4);

    head = name[3] - base;
    for (i = 0; i < 4; i++) {
        if (head + i > 3) {
            head = i * -1;
        }
        s[3] = base + head + i;
        pkg = aml_package(4);
        aml_append(pkg, a_nr);
        aml_append(pkg, aml_int(i));
        aml_append(pkg, aml_name("%s", s));
        aml_append(pkg, aml_int(0));
        aml_append(ctx, pkg);
    }
    g_free(s);
}

static Aml *build_q35_routing_table(const char *str)
{
    int i;
    Aml *pkg;
    char *name = g_strdup_printf("%s ", str);

    pkg = aml_package(128);
    for (i = 0; i < 0x18; i++) {
            name[3] = 'E' + (i & 0x3);
            append_q35_prt_entry(pkg, i, name);
    }

    name[3] = 'E';
    append_q35_prt_entry(pkg, 0x18, name);

    /* INTA -> PIRQA for slot 25 - 31, see the default value of D<N>IR */
    for (i = 0x0019; i < 0x1e; i++) {
        name[3] = 'A';
        append_q35_prt_entry(pkg, i, name);
    }

    /* PCIe->PCI bridge. use PIRQ[E-H] */
    name[3] = 'E';
    append_q35_prt_entry(pkg, 0x1e, name);
    name[3] = 'A';
    append_q35_prt_entry(pkg, 0x1f, name);

    g_free(name);
    return pkg;
}

static void build_q35_pci0_int(Aml *table)
{
    Aml *field;
    Aml *method;
    Aml *sb_scope = aml_scope("_SB");
    Aml *pci0_scope = aml_scope("PCI0");

    /* Zero => PIC mode, One => APIC Mode */
    aml_append(table, aml_name_decl("PICF", aml_int(0)));
    method = aml_method("_PIC", 1, AML_NOTSERIALIZED);
    {
        aml_append(method, aml_store(aml_arg(0), aml_name("PICF")));
    }
    aml_append(table, method);

    aml_append(pci0_scope,
        aml_name_decl("PRTP", build_q35_routing_table("LNK")));
    aml_append(pci0_scope,
        aml_name_decl("PRTA", build_q35_routing_table("GSI")));

    method = aml_method("_PRT", 0, AML_NOTSERIALIZED);
    {
        Aml *if_ctx;
        Aml *else_ctx;

        /* PCI IRQ routing table, example from ACPI 2.0a specification,
           section 6.2.8.1 */
        /* Note: we provide the same info as the PCI routing
           table of the Bochs BIOS */
        if_ctx = aml_if(aml_equal(aml_name("PICF"), aml_int(0)));
        aml_append(if_ctx, aml_return(aml_name("PRTP")));
        aml_append(method, if_ctx);
        else_ctx = aml_else();
        aml_append(else_ctx, aml_return(aml_name("PRTA")));
        aml_append(method, else_ctx);
    }
    aml_append(pci0_scope, method);
    aml_append(sb_scope, pci0_scope);

    field = aml_field("PCI0.ISA.PIRQ", AML_BYTE_ACC, AML_NOLOCK, AML_PRESERVE);
    aml_append(field, aml_named_field("PRQA", 8));
    aml_append(field, aml_named_field("PRQB", 8));
    aml_append(field, aml_named_field("PRQC", 8));
    aml_append(field, aml_named_field("PRQD", 8));
    aml_append(field, aml_reserved_field(0x20));
    aml_append(field, aml_named_field("PRQE", 8));
    aml_append(field, aml_named_field("PRQF", 8));
    aml_append(field, aml_named_field("PRQG", 8));
    aml_append(field, aml_named_field("PRQH", 8));
    aml_append(sb_scope, field);

    aml_append(sb_scope, build_irq_status_method());
    aml_append(sb_scope, build_iqcr_method(false));

    aml_append(sb_scope, build_link_dev("LNKA", 0, aml_name("PRQA")));
    aml_append(sb_scope, build_link_dev("LNKB", 1, aml_name("PRQB")));
    aml_append(sb_scope, build_link_dev("LNKC", 2, aml_name("PRQC")));
    aml_append(sb_scope, build_link_dev("LNKD", 3, aml_name("PRQD")));
    aml_append(sb_scope, build_link_dev("LNKE", 4, aml_name("PRQE")));
    aml_append(sb_scope, build_link_dev("LNKF", 5, aml_name("PRQF")));
    aml_append(sb_scope, build_link_dev("LNKG", 6, aml_name("PRQG")));
    aml_append(sb_scope, build_link_dev("LNKH", 7, aml_name("PRQH")));

    aml_append(sb_scope, build_gsi_link_dev("GSIA", 0x10, 0x10));
    aml_append(sb_scope, build_gsi_link_dev("GSIB", 0x11, 0x11));
    aml_append(sb_scope, build_gsi_link_dev("GSIC", 0x12, 0x12));
    aml_append(sb_scope, build_gsi_link_dev("GSID", 0x13, 0x13));
    aml_append(sb_scope, build_gsi_link_dev("GSIE", 0x14, 0x14));
    aml_append(sb_scope, build_gsi_link_dev("GSIF", 0x15, 0x15));
    aml_append(sb_scope, build_gsi_link_dev("GSIG", 0x16, 0x16));
    aml_append(sb_scope, build_gsi_link_dev("GSIH", 0x17, 0x17));

    aml_append(table, sb_scope);
}

static void build_q35_isa_bridge(Aml *table)
{
    Aml *dev;
    Aml *scope;
    Aml *field;

    scope =  aml_scope("_SB.PCI0");
    dev = aml_device("ISA");
    aml_append(dev, aml_name_decl("_ADR", aml_int(0x001F0000)));

    /* ICH9 PCI to ISA irq remapping */
    aml_append(dev, aml_operation_region("PIRQ", AML_PCI_CONFIG,
                                         aml_int(0x60), 0x0C));

    aml_append(dev, aml_operation_region("LPCD", AML_PCI_CONFIG,
                                         aml_int(0x80), 0x02));
    field = aml_field("LPCD", AML_ANY_ACC, AML_NOLOCK, AML_PRESERVE);
    aml_append(field, aml_named_field("COMA", 3));
    aml_append(field, aml_reserved_field(1));
    aml_append(field, aml_named_field("COMB", 3));
    aml_append(field, aml_reserved_field(1));
    aml_append(field, aml_named_field("LPTD", 2));
    aml_append(dev, field);

    aml_append(dev, aml_operation_region("LPCE", AML_PCI_CONFIG,
                                         aml_int(0x82), 0x02));
    /* enable bits */
    field = aml_field("LPCE", AML_ANY_ACC, AML_NOLOCK, AML_PRESERVE);
    aml_append(field, aml_named_field("CAEN", 1));
    aml_append(field, aml_named_field("CBEN", 1));
    aml_append(field, aml_named_field("LPEN", 1));
    aml_append(dev, field);

    aml_append(scope, dev);
    aml_append(table, scope);
}

static void build_piix4_pm(Aml *table)
{
    Aml *dev;
    Aml *scope;

    scope =  aml_scope("_SB.PCI0");
    dev = aml_device("PX13");
    aml_append(dev, aml_name_decl("_ADR", aml_int(0x00010003)));

    aml_append(dev, aml_operation_region("P13C", AML_PCI_CONFIG,
                                         aml_int(0x00), 0xff));
    aml_append(scope, dev);
    aml_append(table, scope);
}

static void build_piix4_isa_bridge(Aml *table)
{
    Aml *dev;
    Aml *scope;
    Aml *field;

    scope =  aml_scope("_SB.PCI0");
    dev = aml_device("ISA");
    aml_append(dev, aml_name_decl("_ADR", aml_int(0x00010000)));

    /* PIIX PCI to ISA irq remapping */
    aml_append(dev, aml_operation_region("P40C", AML_PCI_CONFIG,
                                         aml_int(0x60), 0x04));
    /* enable bits */
    field = aml_field("^PX13.P13C", AML_ANY_ACC, AML_NOLOCK, AML_PRESERVE);
    /* Offset(0x5f),, 7, */
    aml_append(field, aml_reserved_field(0x2f8));
    aml_append(field, aml_reserved_field(7));
    aml_append(field, aml_named_field("LPEN", 1));
    /* Offset(0x67),, 3, */
    aml_append(field, aml_reserved_field(0x38));
    aml_append(field, aml_reserved_field(3));
    aml_append(field, aml_named_field("CAEN", 1));
    aml_append(field, aml_reserved_field(3));
    aml_append(field, aml_named_field("CBEN", 1));
    aml_append(dev, field);

    aml_append(scope, dev);
    aml_append(table, scope);
}

static void build_piix4_pci_hotplug(Aml *table)
{
    Aml *scope;
    Aml *field;
    Aml *method;

    scope =  aml_scope("_SB.PCI0");

    aml_append(scope,
        aml_operation_region("PCST", AML_SYSTEM_IO, aml_int(0xae00), 0x08));
    field = aml_field("PCST", AML_DWORD_ACC, AML_NOLOCK, AML_WRITE_AS_ZEROS);
    aml_append(field, aml_named_field("PCIU", 32));
    aml_append(field, aml_named_field("PCID", 32));
    aml_append(scope, field);

    aml_append(scope,
        aml_operation_region("SEJ", AML_SYSTEM_IO, aml_int(0xae08), 0x04));
    field = aml_field("SEJ", AML_DWORD_ACC, AML_NOLOCK, AML_WRITE_AS_ZEROS);
    aml_append(field, aml_named_field("B0EJ", 32));
    aml_append(scope, field);

    aml_append(scope,
        aml_operation_region("BNMR", AML_SYSTEM_IO, aml_int(0xae10), 0x04));
    field = aml_field("BNMR", AML_DWORD_ACC, AML_NOLOCK, AML_WRITE_AS_ZEROS);
    aml_append(field, aml_named_field("BNUM", 32));
    aml_append(scope, field);

    aml_append(scope, aml_mutex("BLCK", 0));

    method = aml_method("PCEJ", 2, AML_NOTSERIALIZED);
    aml_append(method, aml_acquire(aml_name("BLCK"), 0xFFFF));
    aml_append(method, aml_store(aml_arg(0), aml_name("BNUM")));
    aml_append(method,
        aml_store(aml_shiftleft(aml_int(1), aml_arg(1)), aml_name("B0EJ")));
    aml_append(method, aml_release(aml_name("BLCK")));
    aml_append(method, aml_return(aml_int(0)));
    aml_append(scope, method);

    aml_append(table, scope);
}

static Aml *build_q35_osc_method(void)
{
    Aml *if_ctx;
    Aml *if_ctx2;
    Aml *else_ctx;
    Aml *method;
    Aml *a_cwd1 = aml_name("CDW1");
    Aml *a_ctrl = aml_local(0);

    method = aml_method("_OSC", 4, AML_NOTSERIALIZED);
    aml_append(method, aml_create_dword_field(aml_arg(3), aml_int(0), "CDW1"));

    if_ctx = aml_if(aml_equal(
        aml_arg(0), aml_touuid("33DB4D5B-1FF7-401C-9657-7441C03DD766")));
    aml_append(if_ctx, aml_create_dword_field(aml_arg(3), aml_int(4), "CDW2"));
    aml_append(if_ctx, aml_create_dword_field(aml_arg(3), aml_int(8), "CDW3"));

    aml_append(if_ctx, aml_store(aml_name("CDW3"), a_ctrl));

    /*
     * Always allow native PME, AER (no dependencies)
     * Allow SHPC (PCI bridges can have SHPC controller)
     */
    aml_append(if_ctx, aml_and(a_ctrl, aml_int(0x1F), a_ctrl));

    if_ctx2 = aml_if(aml_lnot(aml_equal(aml_arg(1), aml_int(1))));
    /* Unknown revision */
    aml_append(if_ctx2, aml_or(a_cwd1, aml_int(0x08), a_cwd1));
    aml_append(if_ctx, if_ctx2);

    if_ctx2 = aml_if(aml_lnot(aml_equal(aml_name("CDW3"), a_ctrl)));
    /* Capabilities bits were masked */
    aml_append(if_ctx2, aml_or(a_cwd1, aml_int(0x10), a_cwd1));
    aml_append(if_ctx, if_ctx2);

    /* Update DWORD3 in the buffer */
    aml_append(if_ctx, aml_store(a_ctrl, aml_name("CDW3")));
    aml_append(method, if_ctx);

    else_ctx = aml_else();
    /* Unrecognized UUID */
    aml_append(else_ctx, aml_or(a_cwd1, aml_int(4), a_cwd1));
    aml_append(method, else_ctx);

    aml_append(method, aml_return(aml_arg(3)));
    return method;
}

static void build_smb0(Aml *table, I2CBus *smbus, int devnr, int func)
{
    Aml *scope = aml_scope("_SB.PCI0");
    Aml *dev = aml_device("SMB0");

    aml_append(dev, aml_name_decl("_ADR", aml_int(devnr << 16 | func)));
    build_acpi_ipmi_devices(dev, BUS(smbus), "\\_SB.PCI0.SMB0");
    aml_append(scope, dev);
    aml_append(table, scope);
}

static void
build_dsdt(GArray *table_data, BIOSLinker *linker,
           AcpiPmInfo *pm, AcpiMiscInfo *misc,
           Range *pci_hole, Range *pci_hole64, MachineState *machine)
{
    CrsRangeEntry *entry;
    Aml *dsdt, *sb_scope, *scope, *dev, *method, *field, *pkg, *crs;
    CrsRangeSet crs_range_set;
    PCMachineState *pcms = PC_MACHINE(machine);
    PCMachineClass *pcmc = PC_MACHINE_GET_CLASS(machine);
    X86MachineState *x86ms = X86_MACHINE(machine);
    AcpiMcfgInfo mcfg;
    uint32_t nr_mem = machine->ram_slots;
    int root_bus_limit = 0xFF;
    PCIBus *bus = NULL;
    TPMIf *tpm = tpm_find();
    int i;

    dsdt = init_aml_allocator();

    /* Reserve space for header */
    acpi_data_push(dsdt->buf, sizeof(AcpiTableHeader));

    build_dbg_aml(dsdt);
    if (misc->is_piix4) {
        sb_scope = aml_scope("_SB");
        dev = aml_device("PCI0");
        aml_append(dev, aml_name_decl("_HID", aml_eisaid("PNP0A03")));
        aml_append(dev, aml_name_decl("_ADR", aml_int(0)));
        aml_append(dev, aml_name_decl("_UID", aml_int(1)));
        aml_append(sb_scope, dev);
        aml_append(dsdt, sb_scope);

        build_hpet_aml(dsdt);
        build_piix4_pm(dsdt);
        build_piix4_isa_bridge(dsdt);
        build_isa_devices_aml(dsdt);
        build_piix4_pci_hotplug(dsdt);
        build_piix4_pci0_int(dsdt);
    } else {
        sb_scope = aml_scope("_SB");
        dev = aml_device("PCI0");
        aml_append(dev, aml_name_decl("_HID", aml_eisaid("PNP0A08")));
        aml_append(dev, aml_name_decl("_CID", aml_eisaid("PNP0A03")));
        aml_append(dev, aml_name_decl("_ADR", aml_int(0)));
        aml_append(dev, aml_name_decl("_UID", aml_int(1)));
        aml_append(dev, build_q35_osc_method());
        aml_append(sb_scope, dev);
        aml_append(dsdt, sb_scope);

        build_hpet_aml(dsdt);
        build_q35_isa_bridge(dsdt);
        build_isa_devices_aml(dsdt);
        build_q35_pci0_int(dsdt);
        if (pcms->smbus && !pcmc->do_not_add_smb_acpi) {
            build_smb0(dsdt, pcms->smbus, ICH9_SMB_DEV, ICH9_SMB_FUNC);
        }
    }

    if (pcmc->legacy_cpu_hotplug) {
        build_legacy_cpu_hotplug_aml(dsdt, machine, pm->cpu_hp_io_base);
    } else {
        CPUHotplugFeatures opts = {
            .acpi_1_compatible = true, .has_legacy_cphp = true
        };
        build_cpus_aml(dsdt, machine, opts, pm->cpu_hp_io_base,
                       "\\_SB.PCI0", "\\_GPE._E02");
    }

    if (pcms->memhp_io_base && nr_mem) {
        build_memory_hotplug_aml(dsdt, nr_mem, "\\_SB.PCI0",
                                 "\\_GPE._E03", AML_SYSTEM_IO,
                                 pcms->memhp_io_base);
    }

    scope =  aml_scope("_GPE");
    {
        aml_append(scope, aml_name_decl("_HID", aml_string("ACPI0006")));

        if (misc->is_piix4) {
            method = aml_method("_E01", 0, AML_NOTSERIALIZED);
            aml_append(method,
                aml_acquire(aml_name("\\_SB.PCI0.BLCK"), 0xFFFF));
            aml_append(method, aml_call0("\\_SB.PCI0.PCNT"));
            aml_append(method, aml_release(aml_name("\\_SB.PCI0.BLCK")));
            aml_append(scope, method);
        }

        if (machine->nvdimms_state->is_enabled) {
            method = aml_method("_E04", 0, AML_NOTSERIALIZED);
            aml_append(method, aml_notify(aml_name("\\_SB.NVDR"),
                                          aml_int(0x80)));
            aml_append(scope, method);
        }
    }
    aml_append(dsdt, scope);

    crs_range_set_init(&crs_range_set);
    bus = PC_MACHINE(machine)->bus;
    if (bus) {
        QLIST_FOREACH(bus, &bus->child, sibling) {
            uint8_t bus_num = pci_bus_num(bus);
            uint8_t numa_node = pci_bus_numa_node(bus);

            /* look only for expander root buses */
            if (!pci_bus_is_root(bus)) {
                continue;
            }

            if (bus_num < root_bus_limit) {
                root_bus_limit = bus_num - 1;
            }

            scope = aml_scope("\\_SB");
            dev = aml_device("PC%.02X", bus_num);
            aml_append(dev, aml_name_decl("_UID", aml_int(bus_num)));
            aml_append(dev, aml_name_decl("_BBN", aml_int(bus_num)));
            if (pci_bus_is_express(bus)) {
                aml_append(dev, aml_name_decl("_HID", aml_eisaid("PNP0A08")));
                aml_append(dev, aml_name_decl("_CID", aml_eisaid("PNP0A03")));
                aml_append(dev, build_q35_osc_method());
            } else {
                aml_append(dev, aml_name_decl("_HID", aml_eisaid("PNP0A03")));
            }

            if (numa_node != NUMA_NODE_UNASSIGNED) {
                aml_append(dev, aml_name_decl("_PXM", aml_int(numa_node)));
            }

            aml_append(dev, build_prt(false));
            crs = build_crs(PCI_HOST_BRIDGE(BUS(bus)->parent), &crs_range_set);
            aml_append(dev, aml_name_decl("_CRS", crs));
            aml_append(scope, dev);
            aml_append(dsdt, scope);
        }
    }

    /*
     * At this point crs_range_set has all the ranges used by pci
     * busses *other* than PCI0.  These ranges will be excluded from
     * the PCI0._CRS.  Add mmconfig to the set so it will be excluded
     * too.
     */
    if (acpi_get_mcfg(&mcfg)) {
        crs_range_insert(crs_range_set.mem_ranges,
                         mcfg.base, mcfg.base + mcfg.size - 1);
    }

    scope = aml_scope("\\_SB.PCI0");
    /* build PCI0._CRS */
    crs = aml_resource_template();
    aml_append(crs,
        aml_word_bus_number(AML_MIN_FIXED, AML_MAX_FIXED, AML_POS_DECODE,
                            0x0000, 0x0, root_bus_limit,
                            0x0000, root_bus_limit + 1));
    aml_append(crs, aml_io(AML_DECODE16, 0x0CF8, 0x0CF8, 0x01, 0x08));

    aml_append(crs,
        aml_word_io(AML_MIN_FIXED, AML_MAX_FIXED,
                    AML_POS_DECODE, AML_ENTIRE_RANGE,
                    0x0000, 0x0000, 0x0CF7, 0x0000, 0x0CF8));

    crs_replace_with_free_ranges(crs_range_set.io_ranges, 0x0D00, 0xFFFF);
    for (i = 0; i < crs_range_set.io_ranges->len; i++) {
        entry = g_ptr_array_index(crs_range_set.io_ranges, i);
        aml_append(crs,
            aml_word_io(AML_MIN_FIXED, AML_MAX_FIXED,
                        AML_POS_DECODE, AML_ENTIRE_RANGE,
                        0x0000, entry->base, entry->limit,
                        0x0000, entry->limit - entry->base + 1));
    }

    aml_append(crs,
        aml_dword_memory(AML_POS_DECODE, AML_MIN_FIXED, AML_MAX_FIXED,
                         AML_CACHEABLE, AML_READ_WRITE,
                         0, 0x000A0000, 0x000BFFFF, 0, 0x00020000));

    crs_replace_with_free_ranges(crs_range_set.mem_ranges,
                                 range_lob(pci_hole),
                                 range_upb(pci_hole));
    for (i = 0; i < crs_range_set.mem_ranges->len; i++) {
        entry = g_ptr_array_index(crs_range_set.mem_ranges, i);
        aml_append(crs,
            aml_dword_memory(AML_POS_DECODE, AML_MIN_FIXED, AML_MAX_FIXED,
                             AML_NON_CACHEABLE, AML_READ_WRITE,
                             0, entry->base, entry->limit,
                             0, entry->limit - entry->base + 1));
    }

    if (!range_is_empty(pci_hole64)) {
        crs_replace_with_free_ranges(crs_range_set.mem_64bit_ranges,
                                     range_lob(pci_hole64),
                                     range_upb(pci_hole64));
        for (i = 0; i < crs_range_set.mem_64bit_ranges->len; i++) {
            entry = g_ptr_array_index(crs_range_set.mem_64bit_ranges, i);
            aml_append(crs,
                       aml_qword_memory(AML_POS_DECODE, AML_MIN_FIXED,
                                        AML_MAX_FIXED,
                                        AML_CACHEABLE, AML_READ_WRITE,
                                        0, entry->base, entry->limit,
                                        0, entry->limit - entry->base + 1));
        }
    }

    if (TPM_IS_TIS_ISA(tpm_find())) {
        aml_append(crs, aml_memory32_fixed(TPM_TIS_ADDR_BASE,
                   TPM_TIS_ADDR_SIZE, AML_READ_WRITE));
    }
    aml_append(scope, aml_name_decl("_CRS", crs));

    /* reserve GPE0 block resources */
    dev = aml_device("GPE0");
    aml_append(dev, aml_name_decl("_HID", aml_string("PNP0A06")));
    aml_append(dev, aml_name_decl("_UID", aml_string("GPE0 resources")));
    /* device present, functioning, decoding, not shown in UI */
    aml_append(dev, aml_name_decl("_STA", aml_int(0xB)));
    crs = aml_resource_template();
    aml_append(crs,
        aml_io(
               AML_DECODE16,
               pm->fadt.gpe0_blk.address,
               pm->fadt.gpe0_blk.address,
               1,
               pm->fadt.gpe0_blk.bit_width / 8)
    );
    aml_append(dev, aml_name_decl("_CRS", crs));
    aml_append(scope, dev);

    crs_range_set_free(&crs_range_set);

    /* reserve PCIHP resources */
    if (pm->pcihp_io_len) {
        dev = aml_device("PHPR");
        aml_append(dev, aml_name_decl("_HID", aml_string("PNP0A06")));
        aml_append(dev,
            aml_name_decl("_UID", aml_string("PCI Hotplug resources")));
        /* device present, functioning, decoding, not shown in UI */
        aml_append(dev, aml_name_decl("_STA", aml_int(0xB)));
        crs = aml_resource_template();
        aml_append(crs,
            aml_io(AML_DECODE16, pm->pcihp_io_base, pm->pcihp_io_base, 1,
                   pm->pcihp_io_len)
        );
        aml_append(dev, aml_name_decl("_CRS", crs));
        aml_append(scope, dev);
    }
    aml_append(dsdt, scope);

    /*  create S3_ / S4_ / S5_ packages if necessary */
    scope = aml_scope("\\");
    if (!pm->s3_disabled) {
        pkg = aml_package(4);
        aml_append(pkg, aml_int(1)); /* PM1a_CNT.SLP_TYP */
        aml_append(pkg, aml_int(1)); /* PM1b_CNT.SLP_TYP, FIXME: not impl. */
        aml_append(pkg, aml_int(0)); /* reserved */
        aml_append(pkg, aml_int(0)); /* reserved */
        aml_append(scope, aml_name_decl("_S3", pkg));
    }

    if (!pm->s4_disabled) {
        pkg = aml_package(4);
        aml_append(pkg, aml_int(pm->s4_val)); /* PM1a_CNT.SLP_TYP */
        /* PM1b_CNT.SLP_TYP, FIXME: not impl. */
        aml_append(pkg, aml_int(pm->s4_val));
        aml_append(pkg, aml_int(0)); /* reserved */
        aml_append(pkg, aml_int(0)); /* reserved */
        aml_append(scope, aml_name_decl("_S4", pkg));
    }

    pkg = aml_package(4);
    aml_append(pkg, aml_int(0)); /* PM1a_CNT.SLP_TYP */
    aml_append(pkg, aml_int(0)); /* PM1b_CNT.SLP_TYP not impl. */
    aml_append(pkg, aml_int(0)); /* reserved */
    aml_append(pkg, aml_int(0)); /* reserved */
    aml_append(scope, aml_name_decl("_S5", pkg));
    aml_append(dsdt, scope);

    /* create fw_cfg node, unconditionally */
    {
        /* when using port i/o, the 8-bit data register *always* overlaps
         * with half of the 16-bit control register. Hence, the total size
         * of the i/o region used is FW_CFG_CTL_SIZE; when using DMA, the
         * DMA control register is located at FW_CFG_DMA_IO_BASE + 4 */
        uint8_t io_size = object_property_get_bool(OBJECT(x86ms->fw_cfg),
                                                   "dma_enabled", NULL) ?
                          ROUND_UP(FW_CFG_CTL_SIZE, 4) + sizeof(dma_addr_t) :
                          FW_CFG_CTL_SIZE;

        scope = aml_scope("\\_SB.PCI0");
        dev = aml_device("FWCF");

        aml_append(dev, aml_name_decl("_HID", aml_string("QEMU0002")));

        /* device present, functioning, decoding, not shown in UI */
        aml_append(dev, aml_name_decl("_STA", aml_int(0xB)));

        crs = aml_resource_template();
        aml_append(crs,
            aml_io(AML_DECODE16, FW_CFG_IO_BASE, FW_CFG_IO_BASE, 0x01, io_size)
        );
        aml_append(dev, aml_name_decl("_CRS", crs));

        aml_append(scope, dev);
        aml_append(dsdt, scope);
    }

    if (misc->applesmc_io_base) {
        scope = aml_scope("\\_SB.PCI0.ISA");
        dev = aml_device("SMC");

        aml_append(dev, aml_name_decl("_HID", aml_eisaid("APP0001")));
        /* device present, functioning, decoding, not shown in UI */
        aml_append(dev, aml_name_decl("_STA", aml_int(0xB)));

        crs = aml_resource_template();
        aml_append(crs,
            aml_io(AML_DECODE16, misc->applesmc_io_base, misc->applesmc_io_base,
                   0x01, APPLESMC_MAX_DATA_LENGTH)
        );
        aml_append(crs, aml_irq_no_flags(6));
        aml_append(dev, aml_name_decl("_CRS", crs));

        aml_append(scope, dev);
        aml_append(dsdt, scope);
    }

    if (misc->pvpanic_port) {
        scope = aml_scope("\\_SB.PCI0.ISA");

        dev = aml_device("PEVT");
        aml_append(dev, aml_name_decl("_HID", aml_string("QEMU0001")));

        crs = aml_resource_template();
        aml_append(crs,
            aml_io(AML_DECODE16, misc->pvpanic_port, misc->pvpanic_port, 1, 1)
        );
        aml_append(dev, aml_name_decl("_CRS", crs));

        aml_append(dev, aml_operation_region("PEOR", AML_SYSTEM_IO,
                                              aml_int(misc->pvpanic_port), 1));
        field = aml_field("PEOR", AML_BYTE_ACC, AML_NOLOCK, AML_PRESERVE);
        aml_append(field, aml_named_field("PEPT", 8));
        aml_append(dev, field);

        /* device present, functioning, decoding, shown in UI */
        aml_append(dev, aml_name_decl("_STA", aml_int(0xF)));

        method = aml_method("RDPT", 0, AML_NOTSERIALIZED);
        aml_append(method, aml_store(aml_name("PEPT"), aml_local(0)));
        aml_append(method, aml_return(aml_local(0)));
        aml_append(dev, method);

        method = aml_method("WRPT", 1, AML_NOTSERIALIZED);
        aml_append(method, aml_store(aml_arg(0), aml_name("PEPT")));
        aml_append(dev, method);

        aml_append(scope, dev);
        aml_append(dsdt, scope);
    }

    sb_scope = aml_scope("\\_SB");
    {
        Object *pci_host;
        PCIBus *bus = NULL;

        pci_host = acpi_get_i386_pci_host();
        if (pci_host) {
            bus = PCI_HOST_BRIDGE(pci_host)->bus;
        }

        if (bus) {
            Aml *scope = aml_scope("PCI0");
            /* Scan all PCI buses. Generate tables to support hotplug. */
            build_append_pci_bus_devices(scope, bus, pm->pcihp_bridge_en);

            if (TPM_IS_TIS_ISA(tpm)) {
                if (misc->tpm_version == TPM_VERSION_2_0) {
                    dev = aml_device("TPM");
                    aml_append(dev, aml_name_decl("_HID",
                                                  aml_string("MSFT0101")));
                } else {
                    dev = aml_device("ISA.TPM");
                    aml_append(dev, aml_name_decl("_HID",
                                                  aml_eisaid("PNP0C31")));
                }

                aml_append(dev, aml_name_decl("_STA", aml_int(0xF)));
                crs = aml_resource_template();
                aml_append(crs, aml_memory32_fixed(TPM_TIS_ADDR_BASE,
                           TPM_TIS_ADDR_SIZE, AML_READ_WRITE));
                /*
                    FIXME: TPM_TIS_IRQ=5 conflicts with PNP0C0F irqs,
                    Rewrite to take IRQ from TPM device model and
                    fix default IRQ value there to use some unused IRQ
                 */
                /* aml_append(crs, aml_irq_no_flags(TPM_TIS_IRQ)); */
                aml_append(dev, aml_name_decl("_CRS", crs));

                tpm_build_ppi_acpi(tpm, dev);

                aml_append(scope, dev);
            }

            aml_append(sb_scope, scope);
        }
    }

    if (TPM_IS_CRB(tpm)) {
        dev = aml_device("TPM");
        aml_append(dev, aml_name_decl("_HID", aml_string("MSFT0101")));
        crs = aml_resource_template();
        aml_append(crs, aml_memory32_fixed(TPM_CRB_ADDR_BASE,
                                           TPM_CRB_ADDR_SIZE, AML_READ_WRITE));
        aml_append(dev, aml_name_decl("_CRS", crs));

        aml_append(dev, aml_name_decl("_STA", aml_int(0xf)));

        tpm_build_ppi_acpi(tpm, dev);

        aml_append(sb_scope, dev);
    }

    aml_append(dsdt, sb_scope);

    /* copy AML table into ACPI tables blob and patch header there */
    g_array_append_vals(table_data, dsdt->buf->data, dsdt->buf->len);
    build_header(linker, table_data,
        (void *)(table_data->data + table_data->len - dsdt->buf->len),
        "DSDT", dsdt->buf->len, 1, NULL, NULL);
    free_aml_allocator();
}

static void
build_hpet(GArray *table_data, BIOSLinker *linker)
{
    Acpi20Hpet *hpet;

    hpet = acpi_data_push(table_data, sizeof(*hpet));
    /* Note timer_block_id value must be kept in sync with value advertised by
     * emulated hpet
     */
    hpet->timer_block_id = cpu_to_le32(0x8086a201);
    hpet->addr.address = cpu_to_le64(HPET_BASE);
    build_header(linker, table_data,
                 (void *)hpet, "HPET", sizeof(*hpet), 1, NULL, NULL);
}

static void
build_tpm_tcpa(GArray *table_data, BIOSLinker *linker, GArray *tcpalog)
{
    Acpi20Tcpa *tcpa = acpi_data_push(table_data, sizeof *tcpa);
    unsigned log_addr_size = sizeof(tcpa->log_area_start_address);
    unsigned log_addr_offset =
        (char *)&tcpa->log_area_start_address - table_data->data;

    tcpa->platform_class = cpu_to_le16(TPM_TCPA_ACPI_CLASS_CLIENT);
    tcpa->log_area_minimum_length = cpu_to_le32(TPM_LOG_AREA_MINIMUM_SIZE);
    acpi_data_push(tcpalog, le32_to_cpu(tcpa->log_area_minimum_length));

    bios_linker_loader_alloc(linker, ACPI_BUILD_TPMLOG_FILE, tcpalog, 1,
                             false /* high memory */);

    /* log area start address to be filled by Guest linker */
    bios_linker_loader_add_pointer(linker,
        ACPI_BUILD_TABLE_FILE, log_addr_offset, log_addr_size,
        ACPI_BUILD_TPMLOG_FILE, 0);

    build_header(linker, table_data,
                 (void *)tcpa, "TCPA", sizeof(*tcpa), 2, NULL, NULL);
}

#define HOLE_640K_START  (640 * KiB)
#define HOLE_640K_END   (1 * MiB)

static void
build_srat(GArray *table_data, BIOSLinker *linker, MachineState *machine)
{
    AcpiSystemResourceAffinityTable *srat;
    AcpiSratMemoryAffinity *numamem;

    int i;
    int srat_start, numa_start, slots;
    uint64_t mem_len, mem_base, next_base;
    MachineClass *mc = MACHINE_GET_CLASS(machine);
    X86MachineState *x86ms = X86_MACHINE(machine);
    const CPUArchIdList *apic_ids = mc->possible_cpu_arch_ids(machine);
    PCMachineState *pcms = PC_MACHINE(machine);
    ram_addr_t hotplugabble_address_space_size =
        object_property_get_int(OBJECT(pcms), PC_MACHINE_DEVMEM_REGION_SIZE,
                                NULL);

    srat_start = table_data->len;

    srat = acpi_data_push(table_data, sizeof *srat);
    srat->reserved1 = cpu_to_le32(1);

    for (i = 0; i < apic_ids->len; i++) {
        int node_id = apic_ids->cpus[i].props.node_id;
        uint32_t apic_id = apic_ids->cpus[i].arch_id;

        if (apic_id < 255) {
            AcpiSratProcessorAffinity *core;

            core = acpi_data_push(table_data, sizeof *core);
            core->type = ACPI_SRAT_PROCESSOR_APIC;
            core->length = sizeof(*core);
            core->local_apic_id = apic_id;
            core->proximity_lo = node_id;
            memset(core->proximity_hi, 0, 3);
            core->local_sapic_eid = 0;
            core->flags = cpu_to_le32(1);
        } else {
            AcpiSratProcessorX2ApicAffinity *core;

            core = acpi_data_push(table_data, sizeof *core);
            core->type = ACPI_SRAT_PROCESSOR_x2APIC;
            core->length = sizeof(*core);
            core->x2apic_id = cpu_to_le32(apic_id);
            core->proximity_domain = cpu_to_le32(node_id);
            core->flags = cpu_to_le32(1);
        }
    }


    /* the memory map is a bit tricky, it contains at least one hole
     * from 640k-1M and possibly another one from 3.5G-4G.
     */
    next_base = 0;
    numa_start = table_data->len;

    for (i = 1; i < pcms->numa_nodes + 1; ++i) {
        mem_base = next_base;
        mem_len = pcms->node_mem[i - 1];
        next_base = mem_base + mem_len;

        /* Cut out the 640K hole */
        if (mem_base <= HOLE_640K_START &&
            next_base > HOLE_640K_START) {
            mem_len -= next_base - HOLE_640K_START;
            if (mem_len > 0) {
                numamem = acpi_data_push(table_data, sizeof *numamem);
                build_srat_memory(numamem, mem_base, mem_len, i - 1,
                                  MEM_AFFINITY_ENABLED);
            }

            /* Check for the rare case: 640K < RAM < 1M */
            if (next_base <= HOLE_640K_END) {
                next_base = HOLE_640K_END;
                continue;
            }
            mem_base = HOLE_640K_END;
            mem_len = next_base - HOLE_640K_END;
        }

        /* Cut out the ACPI_PCI hole */
        if (mem_base <= x86ms->below_4g_mem_size &&
            next_base > x86ms->below_4g_mem_size) {
            mem_len -= next_base - x86ms->below_4g_mem_size;
            if (mem_len > 0) {
                numamem = acpi_data_push(table_data, sizeof *numamem);
                build_srat_memory(numamem, mem_base, mem_len, i - 1,
                                  MEM_AFFINITY_ENABLED);
            }
            mem_base = 1ULL << 32;
            mem_len = next_base - x86ms->below_4g_mem_size;
            next_base = mem_base + mem_len;
        }

        if (mem_len > 0) {
            numamem = acpi_data_push(table_data, sizeof *numamem);
            build_srat_memory(numamem, mem_base, mem_len, i - 1,
                              MEM_AFFINITY_ENABLED);
        }
    }

    if (machine->nvdimms_state->is_enabled) {
        nvdimm_build_srat(table_data);
    }

    slots = (table_data->len - numa_start) / sizeof *numamem;
    for (; slots < pcms->numa_nodes + 2; slots++) {
        numamem = acpi_data_push(table_data, sizeof *numamem);
        build_srat_memory(numamem, 0, 0, 0, MEM_AFFINITY_NOFLAGS);
    }

    /*
     * Entry is required for Windows to enable memory hotplug in OS
     * and for Linux to enable SWIOTLB when booted with less than
     * 4G of RAM. Windows works better if the entry sets proximity
     * to the highest NUMA node in the machine.
     * Memory devices may override proximity set by this entry,
     * providing _PXM method if necessary.
     */
    if (hotplugabble_address_space_size) {
        numamem = acpi_data_push(table_data, sizeof *numamem);
        build_srat_memory(numamem, machine->device_memory->base,
                          hotplugabble_address_space_size, pcms->numa_nodes - 1,
                          MEM_AFFINITY_HOTPLUGGABLE | MEM_AFFINITY_ENABLED);
    }

    build_header(linker, table_data,
                 (void *)(table_data->data + srat_start),
                 "SRAT",
                 table_data->len - srat_start, 1, NULL, NULL);
}

/*
 * VT-d spec 8.1 DMA Remapping Reporting Structure
 * (version Oct. 2014 or later)
 */
static void
build_dmar_q35(GArray *table_data, BIOSLinker *linker)
{
    int dmar_start = table_data->len;

    AcpiTableDmar *dmar;
    AcpiDmarHardwareUnit *drhd;
    AcpiDmarRootPortATS *atsr;
    uint8_t dmar_flags = 0;
    X86IOMMUState *iommu = x86_iommu_get_default();
    AcpiDmarDeviceScope *scope = NULL;
    /* Root complex IOAPIC use one path[0] only */
    size_t ioapic_scope_size = sizeof(*scope) + sizeof(scope->path[0]);
    IntelIOMMUState *intel_iommu = INTEL_IOMMU_DEVICE(iommu);

    assert(iommu);
    if (x86_iommu_ir_supported(iommu)) {
        dmar_flags |= 0x1;      /* Flags: 0x1: INT_REMAP */
    }

    dmar = acpi_data_push(table_data, sizeof(*dmar));
    dmar->host_address_width = intel_iommu->aw_bits - 1;
    dmar->flags = dmar_flags;

    /* DMAR Remapping Hardware Unit Definition structure */
    drhd = acpi_data_push(table_data, sizeof(*drhd) + ioapic_scope_size);
    drhd->type = cpu_to_le16(ACPI_DMAR_TYPE_HARDWARE_UNIT);
    drhd->length = cpu_to_le16(sizeof(*drhd) + ioapic_scope_size);
    drhd->flags = ACPI_DMAR_INCLUDE_PCI_ALL;
    drhd->pci_segment = cpu_to_le16(0);
    drhd->address = cpu_to_le64(Q35_HOST_BRIDGE_IOMMU_ADDR);

    /* Scope definition for the root-complex IOAPIC. See VT-d spec
     * 8.3.1 (version Oct. 2014 or later). */
    scope = &drhd->scope[0];
    scope->entry_type = 0x03;   /* Type: 0x03 for IOAPIC */
    scope->length = ioapic_scope_size;
    scope->enumeration_id = ACPI_BUILD_IOAPIC_ID;
    scope->bus = Q35_PSEUDO_BUS_PLATFORM;
    scope->path[0].device = PCI_SLOT(Q35_PSEUDO_DEVFN_IOAPIC);
    scope->path[0].function = PCI_FUNC(Q35_PSEUDO_DEVFN_IOAPIC);

    if (iommu->dt_supported) {
        atsr = acpi_data_push(table_data, sizeof(*atsr));
        atsr->type = cpu_to_le16(ACPI_DMAR_TYPE_ATSR);
        atsr->length = cpu_to_le16(sizeof(*atsr));
        atsr->flags = ACPI_DMAR_ATSR_ALL_PORTS;
        atsr->pci_segment = cpu_to_le16(0);
    }

    build_header(linker, table_data, (void *)(table_data->data + dmar_start),
                 "DMAR", table_data->len - dmar_start, 1, NULL, NULL);
}

/*
 * Windows ACPI Emulated Devices Table
 * (Version 1.0 - April 6, 2009)
 * Spec: http://download.microsoft.com/download/7/E/7/7E7662CF-CBEA-470B-A97E-CE7CE0D98DC2/WAET.docx
 *
 * Helpful to speedup Windows guests and ignored by others.
 */
static void
build_waet(GArray *table_data, BIOSLinker *linker)
{
    int waet_start = table_data->len;

    /* WAET header */
    acpi_data_push(table_data, sizeof(AcpiTableHeader));
    /*
     * Set "ACPI PM timer good" flag.
     *
     * Tells Windows guests that our ACPI PM timer is reliable in the
     * sense that guest can read it only once to obtain a reliable value.
     * Which avoids costly VMExits caused by guest re-reading it unnecessarily.
     */
    build_append_int_noprefix(table_data, 1 << 1 /* ACPI PM timer good */, 4);

    build_header(linker, table_data, (void *)(table_data->data + waet_start),
                 "WAET", table_data->len - waet_start, 1, NULL, NULL);
}

/*
 *   IVRS table as specified in AMD IOMMU Specification v2.62, Section 5.2
 *   accessible here http://support.amd.com/TechDocs/48882_IOMMU.pdf
 */
#define IOAPIC_SB_DEVID   (uint64_t)PCI_BUILD_BDF(0, PCI_DEVFN(0x14, 0))

/*
 * Insert IVHD entry for device and recurse, insert alias, or insert range as
 * necessary for the PCI topology.
 */
static void
insert_ivhd(PCIBus *bus, PCIDevice *dev, void *opaque)
{
    GArray *table_data = opaque;
    uint32_t entry;

    /* "Select" IVHD entry, type 0x2 */
    entry = PCI_BUILD_BDF(pci_bus_num(bus), dev->devfn) << 8 | 0x2;
    build_append_int_noprefix(table_data, entry, 4);

    if (object_dynamic_cast(OBJECT(dev), TYPE_PCI_BRIDGE)) {
        PCIBus *sec_bus = pci_bridge_get_sec_bus(PCI_BRIDGE(dev));
        uint8_t sec = pci_bus_num(sec_bus);
        uint8_t sub = dev->config[PCI_SUBORDINATE_BUS];

        if (pci_bus_is_express(sec_bus)) {
            /*
             * Walk the bus if there are subordinates, otherwise use a range
             * to cover an entire leaf bus.  We could potentially also use a
             * range for traversed buses, but we'd need to take care not to
             * create both Select and Range entries covering the same device.
             * This is easier and potentially more compact.
             *
             * An example bare metal system seems to use Select entries for
             * root ports without a slot (ie. built-ins) and Range entries
             * when there is a slot.  The same system also only hard-codes
             * the alias range for an onboard PCIe-to-PCI bridge, apparently
             * making no effort to support nested bridges.  We attempt to
             * be more thorough here.
             */
            if (sec == sub) { /* leaf bus */
                /* "Start of Range" IVHD entry, type 0x3 */
                entry = PCI_BUILD_BDF(sec, PCI_DEVFN(0, 0)) << 8 | 0x3;
                build_append_int_noprefix(table_data, entry, 4);
                /* "End of Range" IVHD entry, type 0x4 */
                entry = PCI_BUILD_BDF(sub, PCI_DEVFN(31, 7)) << 8 | 0x4;
                build_append_int_noprefix(table_data, entry, 4);
            } else {
                pci_for_each_device(sec_bus, sec, insert_ivhd, table_data);
            }
        } else {
            /*
             * If the secondary bus is conventional, then we need to create an
             * Alias range for everything downstream.  The range covers the
             * first devfn on the secondary bus to the last devfn on the
             * subordinate bus.  The alias target depends on legacy versus
             * express bridges, just as in pci_device_iommu_address_space().
             * DeviceIDa vs DeviceIDb as per the AMD IOMMU spec.
             */
            uint16_t dev_id_a, dev_id_b;

            dev_id_a = PCI_BUILD_BDF(sec, PCI_DEVFN(0, 0));

            if (pci_is_express(dev) &&
                pcie_cap_get_type(dev) == PCI_EXP_TYPE_PCI_BRIDGE) {
                dev_id_b = dev_id_a;
            } else {
                dev_id_b = PCI_BUILD_BDF(pci_bus_num(bus), dev->devfn);
            }

            /* "Alias Start of Range" IVHD entry, type 0x43, 8 bytes */
            build_append_int_noprefix(table_data, dev_id_a << 8 | 0x43, 4);
            build_append_int_noprefix(table_data, dev_id_b << 8 | 0x0, 4);

            /* "End of Range" IVHD entry, type 0x4 */
            entry = PCI_BUILD_BDF(sub, PCI_DEVFN(31, 7)) << 8 | 0x4;
            build_append_int_noprefix(table_data, entry, 4);
        }
    }
}

/* For all PCI host bridges, walk and insert IVHD entries */
static int
ivrs_host_bridges(Object *obj, void *opaque)
{
    GArray *ivhd_blob = opaque;

    if (object_dynamic_cast(obj, TYPE_PCI_HOST_BRIDGE)) {
        PCIBus *bus = PCI_HOST_BRIDGE(obj)->bus;

        if (bus) {
            pci_for_each_device(bus, pci_bus_num(bus), insert_ivhd, ivhd_blob);
        }
    }

    return 0;
}

static void
build_amd_iommu(GArray *table_data, BIOSLinker *linker)
{
    int ivhd_table_len = 24;
    int iommu_start = table_data->len;
    AMDVIState *s = AMD_IOMMU_DEVICE(x86_iommu_get_default());
    GArray *ivhd_blob = g_array_new(false, true, 1);

    /* IVRS header */
    acpi_data_push(table_data, sizeof(AcpiTableHeader));
    /* IVinfo - IO virtualization information common to all
     * IOMMU units in a system
     */
    build_append_int_noprefix(table_data, 40UL << 8/* PASize */, 4);
    /* reserved */
    build_append_int_noprefix(table_data, 0, 8);

    /* IVHD definition - type 10h */
    build_append_int_noprefix(table_data, 0x10, 1);
    /* virtualization flags */
    build_append_int_noprefix(table_data,
                             (1UL << 0) | /* HtTunEn      */
                             (1UL << 4) | /* iotblSup     */
                             (1UL << 6) | /* PrefSup      */
                             (1UL << 7),  /* PPRSup       */
                             1);

    /*
     * A PCI bus walk, for each PCI host bridge, is necessary to create a
     * complete set of IVHD entries.  Do this into a separate blob so that we
     * can calculate the total IVRS table length here and then append the new
     * blob further below.  Fall back to an entry covering all devices, which
     * is sufficient when no aliases are present.
     */
    object_child_foreach_recursive(object_get_root(),
                                   ivrs_host_bridges, ivhd_blob);

    if (!ivhd_blob->len) {
        /*
         *   Type 1 device entry reporting all devices
         *   These are 4-byte device entries currently reporting the range of
         *   Refer to Spec - Table 95:IVHD Device Entry Type Codes(4-byte)
         */
        build_append_int_noprefix(ivhd_blob, 0x0000001, 4);
    }

    ivhd_table_len += ivhd_blob->len;

    /*
     * When interrupt remapping is supported, we add a special IVHD device
     * for type IO-APIC.
     */
    if (x86_iommu_ir_supported(x86_iommu_get_default())) {
        ivhd_table_len += 8;
    }

    /* IVHD length */
    build_append_int_noprefix(table_data, ivhd_table_len, 2);
    /* DeviceID */
    build_append_int_noprefix(table_data, s->devid, 2);
    /* Capability offset */
    build_append_int_noprefix(table_data, s->capab_offset, 2);
    /* IOMMU base address */
    build_append_int_noprefix(table_data, s->mmio.addr, 8);
    /* PCI Segment Group */
    build_append_int_noprefix(table_data, 0, 2);
    /* IOMMU info */
    build_append_int_noprefix(table_data, 0, 2);
    /* IOMMU Feature Reporting */
    build_append_int_noprefix(table_data,
                             (48UL << 30) | /* HATS   */
                             (48UL << 28) | /* GATS   */
                             (1UL << 2)   | /* GTSup  */
                             (1UL << 6),    /* GASup  */
                             4);

    /* IVHD entries as found above */
    g_array_append_vals(table_data, ivhd_blob->data, ivhd_blob->len);
    g_array_free(ivhd_blob, TRUE);

    /*
     * Add a special IVHD device type.
     * Refer to spec - Table 95: IVHD device entry type codes
     *
     * Linux IOMMU driver checks for the special IVHD device (type IO-APIC).
     * See Linux kernel commit 'c2ff5cf5294bcbd7fa50f7d860e90a66db7e5059'
     */
    if (x86_iommu_ir_supported(x86_iommu_get_default())) {
        build_append_int_noprefix(table_data,
                                 (0x1ull << 56) |           /* type IOAPIC */
                                 (IOAPIC_SB_DEVID << 40) |  /* IOAPIC devid */
                                 0x48,                      /* special device */
                                 8);
    }

    build_header(linker, table_data, (void *)(table_data->data + iommu_start),
                 "IVRS", table_data->len - iommu_start, 1, NULL, NULL);
}

typedef
struct AcpiBuildState {
    /* Copy of table in RAM (for patching). */
    MemoryRegion *table_mr;
    /* Is table patched? */
    uint8_t patched;
    void *rsdp;
    MemoryRegion *rsdp_mr;
    MemoryRegion *linker_mr;
} AcpiBuildState;

static bool acpi_get_mcfg(AcpiMcfgInfo *mcfg)
{
    Object *pci_host;
    QObject *o;

    pci_host = acpi_get_i386_pci_host();
    g_assert(pci_host);

    o = object_property_get_qobject(pci_host, PCIE_HOST_MCFG_BASE, NULL);
    if (!o) {
        return false;
    }
    mcfg->base = qnum_get_uint(qobject_to(QNum, o));
    qobject_unref(o);
    if (mcfg->base == PCIE_BASE_ADDR_UNMAPPED) {
        return false;
    }

    o = object_property_get_qobject(pci_host, PCIE_HOST_MCFG_SIZE, NULL);
    assert(o);
    mcfg->size = qnum_get_uint(qobject_to(QNum, o));
    qobject_unref(o);
    return true;
}

static
void acpi_build(AcpiBuildTables *tables, MachineState *machine)
{
    PCMachineState *pcms = PC_MACHINE(machine);
    PCMachineClass *pcmc = PC_MACHINE_GET_CLASS(pcms);
    X86MachineState *x86ms = X86_MACHINE(machine);
    GArray *table_offsets;
    unsigned facs, dsdt, rsdt, fadt;
    AcpiPmInfo pm;
    AcpiMiscInfo misc;
    AcpiMcfgInfo mcfg;
    Range pci_hole, pci_hole64;
    uint8_t *u;
    size_t aml_len = 0;
    GArray *tables_blob = tables->table_data;
    AcpiSlicOem slic_oem = { .id = NULL, .table_id = NULL };
    Object *vmgenid_dev;

    acpi_get_pm_info(machine, &pm);
    acpi_get_misc_info(&misc);
    acpi_get_pci_holes(&pci_hole, &pci_hole64);
    acpi_get_slic_oem(&slic_oem);

    table_offsets = g_array_new(false, true /* clear */,
                                        sizeof(uint32_t));
    ACPI_BUILD_DPRINTF("init ACPI tables\n");

    bios_linker_loader_alloc(tables->linker,
                             ACPI_BUILD_TABLE_FILE, tables_blob,
                             64 /* Ensure FACS is aligned */,
                             false /* high memory */);

    /*
     * FACS is pointed to by FADT.
     * We place it first since it's the only table that has alignment
     * requirements.
     */
    facs = tables_blob->len;
    build_facs(tables_blob);

    /* DSDT is pointed to by FADT */
    dsdt = tables_blob->len;
    build_dsdt(tables_blob, tables->linker, &pm, &misc,
               &pci_hole, &pci_hole64, machine);

    /* Count the size of the DSDT and SSDT, we will need it for legacy
     * sizing of ACPI tables.
     */
    aml_len += tables_blob->len - dsdt;

    /* ACPI tables pointed to by RSDT */
    fadt = tables_blob->len;
    acpi_add_table(table_offsets, tables_blob);
    pm.fadt.facs_tbl_offset = &facs;
    pm.fadt.dsdt_tbl_offset = &dsdt;
    pm.fadt.xdsdt_tbl_offset = &dsdt;
    build_fadt(tables_blob, tables->linker, &pm.fadt,
               slic_oem.id, slic_oem.table_id);
    aml_len += tables_blob->len - fadt;

    acpi_add_table(table_offsets, tables_blob);
    acpi_build_madt(tables_blob, tables->linker, x86ms,
                    ACPI_DEVICE_IF(pcms->acpi_dev), true);

    vmgenid_dev = find_vmgenid_dev();
    if (vmgenid_dev) {
        acpi_add_table(table_offsets, tables_blob);
        vmgenid_build_acpi(VMGENID(vmgenid_dev), tables_blob,
                           tables->vmgenid, tables->linker);
    }

    if (misc.has_hpet) {
        acpi_add_table(table_offsets, tables_blob);
        build_hpet(tables_blob, tables->linker);
    }
    if (misc.tpm_version != TPM_VERSION_UNSPEC) {
        if (misc.tpm_version == TPM_VERSION_1_2) {
            acpi_add_table(table_offsets, tables_blob);
            build_tpm_tcpa(tables_blob, tables->linker, tables->tcpalog);
        } else { /* TPM_VERSION_2_0 */
            acpi_add_table(table_offsets, tables_blob);
            build_tpm2(tables_blob, tables->linker, tables->tcpalog);
        }
    }
    if (pcms->numa_nodes) {
        acpi_add_table(table_offsets, tables_blob);
        build_srat(tables_blob, tables->linker, machine);
        if (machine->numa_state->have_numa_distance) {
            acpi_add_table(table_offsets, tables_blob);
            build_slit(tables_blob, tables->linker, machine);
        }
        if (machine->numa_state->hmat_enabled) {
            acpi_add_table(table_offsets, tables_blob);
            build_hmat(tables_blob, tables->linker, machine->numa_state);
        }
    }
    if (acpi_get_mcfg(&mcfg)) {
        acpi_add_table(table_offsets, tables_blob);
        build_mcfg(tables_blob, tables->linker, &mcfg);
    }
    if (x86_iommu_get_default()) {
        IommuType IOMMUType = x86_iommu_get_type();
        if (IOMMUType == TYPE_AMD) {
            acpi_add_table(table_offsets, tables_blob);
            build_amd_iommu(tables_blob, tables->linker);
        } else if (IOMMUType == TYPE_INTEL) {
            acpi_add_table(table_offsets, tables_blob);
            build_dmar_q35(tables_blob, tables->linker);
        }
    }
    if (machine->nvdimms_state->is_enabled) {
        nvdimm_build_acpi(table_offsets, tables_blob, tables->linker,
                          machine->nvdimms_state, machine->ram_slots);
    }

    acpi_add_table(table_offsets, tables_blob);
    build_waet(tables_blob, tables->linker);

    /* Add tables supplied by user (if any) */
    for (u = acpi_table_first(); u; u = acpi_table_next(u)) {
        unsigned len = acpi_table_len(u);

        acpi_add_table(table_offsets, tables_blob);
        g_array_append_vals(tables_blob, u, len);
    }

    /* RSDT is pointed to by RSDP */
    rsdt = tables_blob->len;
    build_rsdt(tables_blob, tables->linker, table_offsets,
               slic_oem.id, slic_oem.table_id);

    /* RSDP is in FSEG memory, so allocate it separately */
    {
        AcpiRsdpData rsdp_data = {
            .revision = 0,
            .oem_id = ACPI_BUILD_APPNAME6,
            .xsdt_tbl_offset = NULL,
            .rsdt_tbl_offset = &rsdt,
        };
        build_rsdp(tables->rsdp, tables->linker, &rsdp_data);
        if (!pcmc->rsdp_in_ram) {
            /* We used to allocate some extra space for RSDP revision 2 but
             * only used the RSDP revision 0 space. The extra bytes were
             * zeroed out and not used.
             * Here we continue wasting those extra 16 bytes to make sure we
             * don't break migration for machine types 2.2 and older due to
             * RSDP blob size mismatch.
             */
            build_append_int_noprefix(tables->rsdp, 0, 16);
        }
    }

    /* We'll expose it all to Guest so we want to reduce
     * chance of size changes.
     *
     * We used to align the tables to 4k, but of course this would
     * too simple to be enough.  4k turned out to be too small an
     * alignment very soon, and in fact it is almost impossible to
     * keep the table size stable for all (max_cpus, max_memory_slots)
     * combinations.  So the table size is always 64k for pc-i440fx-2.1
     * and we give an error if the table grows beyond that limit.
     *
     * We still have the problem of migrating from "-M pc-i440fx-2.0".  For
     * that, we exploit the fact that QEMU 2.1 generates _smaller_ tables
     * than 2.0 and we can always pad the smaller tables with zeros.  We can
     * then use the exact size of the 2.0 tables.
     *
     * All this is for PIIX4, since QEMU 2.0 didn't support Q35 migration.
     */
    if (pcmc->legacy_acpi_table_size) {
        /* Subtracting aml_len gives the size of fixed tables.  Then add the
         * size of the PIIX4 DSDT/SSDT in QEMU 2.0.
         */
        int legacy_aml_len =
            pcmc->legacy_acpi_table_size +
            ACPI_BUILD_LEGACY_CPU_AML_SIZE * x86ms->apic_id_limit;
        int legacy_table_size =
            ROUND_UP(tables_blob->len - aml_len + legacy_aml_len,
                     ACPI_BUILD_ALIGN_SIZE);
        if (tables_blob->len > legacy_table_size) {
            /* Should happen only with PCI bridges and -M pc-i440fx-2.0.  */
            warn_report("ACPI table size %u exceeds %d bytes,"
                        " migration may not work",
                        tables_blob->len, legacy_table_size);
            error_printf("Try removing CPUs, NUMA nodes, memory slots"
                         " or PCI bridges.");
        }
        g_array_set_size(tables_blob, legacy_table_size);
    } else {
        /* Make sure we have a buffer in case we need to resize the tables. */
        if (tables_blob->len > ACPI_BUILD_TABLE_SIZE / 2) {
            /* As of QEMU 2.1, this fires with 160 VCPUs and 255 memory slots.  */
            warn_report("ACPI table size %u exceeds %d bytes,"
                        " migration may not work",
                        tables_blob->len, ACPI_BUILD_TABLE_SIZE / 2);
            error_printf("Try removing CPUs, NUMA nodes, memory slots"
                         " or PCI bridges.");
        }
        acpi_align_size(tables_blob, ACPI_BUILD_TABLE_SIZE);
    }

    acpi_align_size(tables->linker->cmd_blob, ACPI_BUILD_ALIGN_SIZE);

    /* Cleanup memory that's no longer used. */
    g_array_free(table_offsets, true);
}

static void acpi_ram_update(MemoryRegion *mr, GArray *data)
{
    uint32_t size = acpi_data_len(data);

    /* Make sure RAM size is correct - in case it got changed e.g. by migration */
    memory_region_ram_resize(mr, size, &error_abort);

    memcpy(memory_region_get_ram_ptr(mr), data->data, size);
    memory_region_set_dirty(mr, 0, size);
}

static void acpi_build_update(void *build_opaque)
{
    AcpiBuildState *build_state = build_opaque;
    AcpiBuildTables tables;

    /* No state to update or already patched? Nothing to do. */
    if (!build_state || build_state->patched) {
        return;
    }
    build_state->patched = 1;

    acpi_build_tables_init(&tables);

    acpi_build(&tables, MACHINE(qdev_get_machine()));

    acpi_ram_update(build_state->table_mr, tables.table_data);

    if (build_state->rsdp) {
        memcpy(build_state->rsdp, tables.rsdp->data, acpi_data_len(tables.rsdp));
    } else {
        acpi_ram_update(build_state->rsdp_mr, tables.rsdp);
    }

    acpi_ram_update(build_state->linker_mr, tables.linker->cmd_blob);
    acpi_build_tables_cleanup(&tables, true);
}

static void acpi_build_reset(void *build_opaque)
{
    AcpiBuildState *build_state = build_opaque;
    build_state->patched = 0;
}

static const VMStateDescription vmstate_acpi_build = {
    .name = "acpi_build",
    .version_id = 1,
    .minimum_version_id = 1,
    .fields = (VMStateField[]) {
        VMSTATE_UINT8(patched, AcpiBuildState),
        VMSTATE_END_OF_LIST()
    },
};

void acpi_setup(void)
{
    PCMachineState *pcms = PC_MACHINE(qdev_get_machine());
    PCMachineClass *pcmc = PC_MACHINE_GET_CLASS(pcms);
    X86MachineState *x86ms = X86_MACHINE(pcms);
    AcpiBuildTables tables;
    AcpiBuildState *build_state;
    Object *vmgenid_dev;
    TPMIf *tpm;
    static FwCfgTPMConfig tpm_config;

    if (!x86ms->fw_cfg) {
        ACPI_BUILD_DPRINTF("No fw cfg. Bailing out.\n");
        return;
    }

    if (!pcms->acpi_build_enabled) {
        ACPI_BUILD_DPRINTF("ACPI build disabled. Bailing out.\n");
        return;
    }

    if (!x86_machine_is_acpi_enabled(X86_MACHINE(pcms))) {
        ACPI_BUILD_DPRINTF("ACPI disabled. Bailing out.\n");
        return;
    }

    build_state = g_malloc0(sizeof *build_state);

    acpi_build_tables_init(&tables);
    acpi_build(&tables, MACHINE(pcms));

    /* Now expose it all to Guest */
    build_state->table_mr = acpi_add_rom_blob(acpi_build_update,
                                              build_state, tables.table_data,
                                              ACPI_BUILD_TABLE_FILE,
                                              ACPI_BUILD_TABLE_MAX_SIZE);
    assert(build_state->table_mr != NULL);

    build_state->linker_mr =
        acpi_add_rom_blob(acpi_build_update, build_state,
                          tables.linker->cmd_blob, ACPI_BUILD_LOADER_FILE, 0);

    fw_cfg_add_file(x86ms->fw_cfg, ACPI_BUILD_TPMLOG_FILE,
                    tables.tcpalog->data, acpi_data_len(tables.tcpalog));

    tpm = tpm_find();
    if (tpm && object_property_get_bool(OBJECT(tpm), "ppi", &error_abort)) {
        tpm_config = (FwCfgTPMConfig) {
            .tpmppi_address = cpu_to_le32(TPM_PPI_ADDR_BASE),
            .tpm_version = tpm_get_version(tpm),
            .tpmppi_version = TPM_PPI_VERSION_1_30
        };
        fw_cfg_add_file(x86ms->fw_cfg, "etc/tpm/config",
                        &tpm_config, sizeof tpm_config);
    }

    vmgenid_dev = find_vmgenid_dev();
    if (vmgenid_dev) {
        vmgenid_add_fw_cfg(VMGENID(vmgenid_dev), x86ms->fw_cfg,
                           tables.vmgenid);
    }

    if (!pcmc->rsdp_in_ram) {
        /*
         * Keep for compatibility with old machine types.
         * Though RSDP is small, its contents isn't immutable, so
         * we'll update it along with the rest of tables on guest access.
         */
        uint32_t rsdp_size = acpi_data_len(tables.rsdp);

        build_state->rsdp = g_memdup(tables.rsdp->data, rsdp_size);
        fw_cfg_add_file_callback(x86ms->fw_cfg, ACPI_BUILD_RSDP_FILE,
                                 acpi_build_update, NULL, build_state,
                                 build_state->rsdp, rsdp_size, true);
        build_state->rsdp_mr = NULL;
    } else {
        build_state->rsdp = NULL;
        build_state->rsdp_mr = acpi_add_rom_blob(acpi_build_update,
                                                 build_state, tables.rsdp,
                                                 ACPI_BUILD_RSDP_FILE, 0);
    }

    qemu_register_reset(acpi_build_reset, build_state);
    acpi_build_reset(build_state);
    vmstate_register(NULL, 0, &vmstate_acpi_build, build_state);

    /* Cleanup tables but don't free the memory: we track it
     * in build_state.
     */
    acpi_build_tables_cleanup(&tables, false);
}<|MERGE_RESOLUTION|>--- conflicted
+++ resolved
@@ -1053,89 +1053,6 @@
     return dev;
 }
 
-<<<<<<< HEAD
-=======
-static Aml *build_lpt_device_aml(void)
-{
-    Aml *dev;
-    Aml *crs;
-    Aml *method;
-    Aml *if_ctx;
-    Aml *else_ctx;
-    Aml *zero = aml_int(0);
-    Aml *is_present = aml_local(0);
-
-    dev = aml_device("LPT");
-    aml_append(dev, aml_name_decl("_HID", aml_eisaid("PNP0400")));
-
-    method = aml_method("_STA", 0, AML_NOTSERIALIZED);
-    aml_append(method, aml_store(aml_name("LPEN"), is_present));
-    if_ctx = aml_if(aml_equal(is_present, zero));
-    {
-        aml_append(if_ctx, aml_return(aml_int(0x00)));
-    }
-    aml_append(method, if_ctx);
-    else_ctx = aml_else();
-    {
-        aml_append(else_ctx, aml_return(aml_int(0x0f)));
-    }
-    aml_append(method, else_ctx);
-    aml_append(dev, method);
-
-    crs = aml_resource_template();
-    aml_append(crs, aml_io(AML_DECODE16, 0x0378, 0x0378, 0x08, 0x08));
-    aml_append(crs, aml_irq_no_flags(7));
-    aml_append(dev, aml_name_decl("_CRS", crs));
-
-    return dev;
-}
-
-static Aml *build_com_device_aml(uint8_t uid)
-{
-    Aml *dev;
-    Aml *crs;
-    Aml *method;
-    Aml *if_ctx;
-    Aml *else_ctx;
-    Aml *zero = aml_int(0);
-    Aml *is_present = aml_local(0);
-    const char *enabled_field = "CAEN";
-    uint8_t irq = 4;
-    uint16_t io_port = 0x03F8;
-
-    assert(uid == 1 || uid == 2);
-    if (uid == 2) {
-        enabled_field = "CBEN";
-        irq = 3;
-        io_port = 0x02F8;
-    }
-
-    dev = aml_device("COM%d", uid);
-    aml_append(dev, aml_name_decl("_HID", aml_eisaid("PNP0501")));
-    aml_append(dev, aml_name_decl("_UID", aml_int(uid)));
-
-    method = aml_method("_STA", 0, AML_NOTSERIALIZED);
-    aml_append(method, aml_store(aml_name("%s", enabled_field), is_present));
-    if_ctx = aml_if(aml_equal(is_present, zero));
-    {
-        aml_append(if_ctx, aml_return(aml_int(0x00)));
-    }
-    aml_append(method, if_ctx);
-    else_ctx = aml_else();
-    {
-        aml_append(else_ctx, aml_return(aml_int(0x0f)));
-    }
-    aml_append(method, else_ctx);
-    aml_append(dev, method);
-
-    crs = aml_resource_template();
-    aml_append(crs, aml_io(AML_DECODE16, io_port, io_port, 0x00, 0x08));
-    aml_append(crs, aml_irq_no_flags(irq));
-    aml_append(dev, aml_name_decl("_CRS", crs));
-
-    return dev;
-}
-
 static Aml *build_vmbus_device_aml(VMBusBridge *vmbus_bridge)
 {
     Aml *dev;
@@ -1173,7 +1090,6 @@
     return dev;
 }
 
->>>>>>> 3575b0ae
 static void build_isa_devices_aml(Aml *table)
 {
     ISADevice *fdc = pc_find_fdc0();
